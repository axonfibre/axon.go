--- conflicted
+++ resolved
@@ -152,22 +152,13 @@
 
 func BenchmarkSerializeAndHashBlockWithTransactionPayload(b *testing.B) {
 	txPayload := tpkg.OneInputOutputTransaction()
-
-<<<<<<< HEAD
-	m := &iotago.Block{
+	
+	m := &iotago.ProtocolBlock{
 		ProtocolVersion: tpkg.TestAPI.ProtocolParameters().Version(),
-		StrongParents:   tpkg.SortedRandBlockIDs(2),
-		Payload:         txPayload,
-=======
-	slotTimeProvider := iotago.NewTimeProvider(time.Now().Unix(), 10, 10)
-
-	m := &iotago.ProtocolBlock{
-		ProtocolVersion: tpkg.TestProtocolVersion,
 		Block: &iotago.BasicBlock{
 			StrongParents: tpkg.SortedRandBlockIDs(2),
 			Payload:       txPayload,
 		},
->>>>>>> 2563c381
 	}
 	for i := 0; i < b.N; i++ {
 		_, _ = m.ID(tpkg.TestAPI)
