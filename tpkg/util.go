--- conflicted
+++ resolved
@@ -2,8 +2,6 @@
 package tpkg
 
 import (
-	"math"
-
 	iotago "github.com/iotaledger/iota.go/v4"
 )
 
@@ -17,538 +15,4 @@
 // ReferenceUnlock returns a reference unlock with the given index.
 func ReferenceUnlock(index uint16) *iotago.ReferenceUnlock {
 	return &iotago.ReferenceUnlock{Reference: index}
-}
-
-<<<<<<< HEAD
-// RandTransaction returns a random transaction essence.
-func RandTransaction(api iotago.API) *iotago.Transaction {
-	return RandTransactionWithOptions(
-		api,
-		WithUTXOInputCount(rand.Intn(iotago.MaxInputsCount)+1),
-		WithOutputCount(rand.Intn(iotago.MaxOutputsCount)+1),
-		WithAllotmentCount(rand.Intn(iotago.MaxAllotmentCount)+1),
-	)
-}
-
-// RandTransactionWithInputCount returns a random transaction essence with a specific amount of inputs..
-func RandTransactionWithInputCount(api iotago.API, inputCount int) *iotago.Transaction {
-	return RandTransactionWithOptions(
-		api,
-		WithUTXOInputCount(inputCount),
-		WithOutputCount(rand.Intn(iotago.MaxOutputsCount)+1),
-		WithAllotmentCount(rand.Intn(iotago.MaxAllotmentCount)+1),
-	)
-}
-
-// RandTransactionWithOutputCount returns a random transaction essence with a specific amount of outputs.
-func RandTransactionWithOutputCount(api iotago.API, outputCount int) *iotago.Transaction {
-	return RandTransactionWithOptions(
-		api,
-		WithUTXOInputCount(rand.Intn(iotago.MaxInputsCount)+1),
-		WithOutputCount(outputCount),
-		WithAllotmentCount(rand.Intn(iotago.MaxAllotmentCount)+1),
-	)
-}
-
-// RandTransactionWithAllotmentCount returns a random transaction essence with a specific amount of outputs.
-func RandTransactionWithAllotmentCount(api iotago.API, allotmentCount int) *iotago.Transaction {
-	return RandTransactionWithOptions(
-		api,
-		WithUTXOInputCount(rand.Intn(iotago.MaxInputsCount)+1),
-		WithOutputCount(rand.Intn(iotago.MaxOutputsCount)+1),
-		WithAllotmentCount(allotmentCount),
-	)
-}
-
-// RandTransactionWithOptions returns a random transaction essence with options applied.
-func RandTransactionWithOptions(api iotago.API, opts ...options.Option[iotago.Transaction]) *iotago.Transaction {
-	tx := &iotago.Transaction{
-		API: api,
-		TransactionEssence: &iotago.TransactionEssence{
-			NetworkID:     TestNetworkID,
-			ContextInputs: iotago.TxEssenceContextInputs{},
-			Inputs:        iotago.TxEssenceInputs{},
-			Allotments:    iotago.Allotments{},
-			Capabilities:  iotago.TransactionCapabilitiesBitMask{},
-		},
-		Outputs: iotago.TxEssenceOutputs{},
-	}
-
-	inputCount := 1
-	for i := inputCount; i > 0; i-- {
-		tx.TransactionEssence.Inputs = append(tx.TransactionEssence.Inputs, RandUTXOInput())
-	}
-
-	outputCount := 1
-	for i := outputCount; i > 0; i-- {
-		tx.Outputs = append(tx.Outputs, RandBasicOutput(iotago.AddressEd25519))
-	}
-
-	return options.Apply(tx, opts)
-}
-
-func WithBlockIssuanceCreditInputCount(inputCount int) options.Option[iotago.Transaction] {
-	return func(tx *iotago.Transaction) {
-		for i := inputCount; i > 0; i-- {
-			tx.TransactionEssence.ContextInputs = append(tx.TransactionEssence.ContextInputs, RandBlockIssuanceCreditInput())
-		}
-	}
-}
-
-func WithRewardInputCount(inputCount uint16) options.Option[iotago.Transaction] {
-	return func(tx *iotago.Transaction) {
-		for i := inputCount; i > 0; i-- {
-			rewardInput := &iotago.RewardInput{
-				Index: i,
-			}
-			tx.TransactionEssence.ContextInputs = append(tx.TransactionEssence.ContextInputs, rewardInput)
-		}
-	}
-}
-
-func WithCommitmentInput() options.Option[iotago.Transaction] {
-	return func(tx *iotago.Transaction) {
-		tx.TransactionEssence.ContextInputs = append(tx.TransactionEssence.ContextInputs, RandCommitmentInput())
-	}
-}
-
-func WithUTXOInputCount(inputCount int) options.Option[iotago.Transaction] {
-	return func(tx *iotago.Transaction) {
-		tx.TransactionEssence.Inputs = make(iotago.TxEssenceInputs, 0, inputCount)
-
-		for i := inputCount; i > 0; i-- {
-			tx.TransactionEssence.Inputs = append(tx.TransactionEssence.Inputs, RandUTXOInput())
-		}
-	}
-}
-
-func WithOutputCount(outputCount int) options.Option[iotago.Transaction] {
-	return func(tx *iotago.Transaction) {
-		tx.Outputs = make(iotago.TxEssenceOutputs, 0, outputCount)
-
-		for i := outputCount; i > 0; i-- {
-			tx.Outputs = append(tx.Outputs, RandBasicOutput(iotago.AddressEd25519))
-		}
-	}
-}
-
-func WithAllotmentCount(allotmentCount int) options.Option[iotago.Transaction] {
-	return func(tx *iotago.Transaction) {
-		tx.Allotments = RandSortAllotment(allotmentCount)
-	}
-}
-
-func WithInputs(inputs iotago.TxEssenceInputs) options.Option[iotago.Transaction] {
-	return func(tx *iotago.Transaction) {
-		tx.TransactionEssence.Inputs = inputs
-	}
-}
-
-func WithContextInputs(inputs iotago.TxEssenceContextInputs) options.Option[iotago.Transaction] {
-	return func(tx *iotago.Transaction) {
-		tx.TransactionEssence.ContextInputs = inputs
-	}
-}
-
-func WithAllotments(allotments iotago.TxEssenceAllotments) options.Option[iotago.Transaction] {
-	return func(tx *iotago.Transaction) {
-		tx.Allotments = allotments
-	}
-}
-
-// RandTaggedData returns a random tagged data payload.
-func RandTaggedData(tag []byte, dataLength ...int) *iotago.TaggedData {
-	var data []byte
-	switch {
-	case len(dataLength) > 0:
-		data = RandBytes(dataLength[0])
-	default:
-		data = RandBytes(rand.Intn(200) + 1)
-	}
-
-	return &iotago.TaggedData{Tag: tag, Data: data}
-}
-
-func RandAccountID() iotago.AccountID {
-	alias := iotago.AccountID{}
-	copy(alias[:], RandBytes(iotago.AccountIDLength))
-
-	return alias
-}
-
-func RandDelegationID() iotago.DelegationID {
-	delegation := iotago.DelegationID{}
-	copy(delegation[:], RandBytes(iotago.DelegationIDLength))
-
-	return delegation
-}
-
-func RandSlot() iotago.SlotIndex {
-	return iotago.SlotIndex(RandUint32(uint32(iotago.MaxSlotIndex)))
-}
-
-func RandEpoch() iotago.EpochIndex {
-	return iotago.EpochIndex(RandUint32(uint32(iotago.MaxEpochIndex)))
-}
-
-func RandDuration() time.Duration {
-	return time.Duration(RandInt64(math.MaxInt64))
-}
-
-// RandBlockID produces a random block ID.
-func RandBlockID() iotago.BlockID {
-	return Rand36ByteArray()
-}
-
-// RandBlock returns a random block with the given inner payload.
-func RandBlock(blockBody iotago.BlockBody, api iotago.API, rmc iotago.Mana) *iotago.Block {
-	if basicBlock, isBasic := blockBody.(*iotago.BasicBlockBody); isBasic {
-		burnedMana, err := basicBlock.ManaCost(rmc, api.ProtocolParameters().WorkScoreParameters())
-		if err != nil {
-			panic(err)
-		}
-		basicBlock.MaxBurnedMana = burnedMana
-
-		return &iotago.Block{
-			API: api,
-			Header: iotago.BlockHeader{
-				ProtocolVersion:  ZeroCostTestAPI.Version(),
-				IssuingTime:      RandUTCTime(),
-				SlotCommitmentID: iotago.NewEmptyCommitment(api).MustID(),
-				IssuerID:         RandAccountID(),
-			},
-			Body:      basicBlock,
-			Signature: RandEd25519Signature(),
-		}
-	}
-
-	return &iotago.Block{
-		API: api,
-		Header: iotago.BlockHeader{
-			ProtocolVersion:  ZeroCostTestAPI.Version(),
-			IssuingTime:      RandUTCTime(),
-			SlotCommitmentID: iotago.NewEmptyCommitment(api).MustID(),
-			IssuerID:         RandAccountID(),
-		},
-		Body:      blockBody,
-		Signature: RandEd25519Signature(),
-	}
-}
-
-func RandBasicBlock(api iotago.API, withPayloadType iotago.PayloadType) *iotago.BasicBlockBody {
-	var payload iotago.ApplicationPayload
-
-	//nolint:exhaustive
-	switch withPayloadType {
-	case iotago.PayloadSignedTransaction:
-		payload = RandSignedTransaction(api)
-	case iotago.PayloadTaggedData:
-		payload = RandTaggedData([]byte("tag"))
-	case iotago.PayloadCandidacyAnnouncement:
-		payload = &iotago.CandidacyAnnouncement{}
-	}
-
-	return &iotago.BasicBlockBody{
-		API:                api,
-		StrongParents:      SortedRandBlockIDs(1 + rand.Intn(iotago.BasicBlockMaxParents)),
-		WeakParents:        iotago.BlockIDs{},
-		ShallowLikeParents: iotago.BlockIDs{},
-		Payload:            payload,
-		MaxBurnedMana:      RandMana(1000),
-	}
-}
-
-func RandValidationBlock(api iotago.API) *iotago.ValidationBlockBody {
-	return &iotago.ValidationBlockBody{
-		API:                     api,
-		StrongParents:           SortedRandBlockIDs(1 + rand.Intn(iotago.ValidationBlockMaxParents)),
-		WeakParents:             iotago.BlockIDs{},
-		ShallowLikeParents:      iotago.BlockIDs{},
-		HighestSupportedVersion: ZeroCostTestAPI.Version() + 1,
-	}
-}
-
-func RandBasicBlockWithIssuerAndRMC(api iotago.API, issuerID iotago.AccountID, rmc iotago.Mana) *iotago.Block {
-	basicBlock := RandBasicBlock(api, iotago.PayloadSignedTransaction)
-
-	block := RandBlock(basicBlock, ZeroCostTestAPI, rmc)
-	block.Header.IssuerID = issuerID
-
-	return block
-}
-
-// RandSignedTransactionWithTransaction returns a random transaction with a specific essence.
-func RandSignedTransactionWithTransaction(api iotago.API, transaction *iotago.Transaction) *iotago.SignedTransaction {
-	sigTxPayload := &iotago.SignedTransaction{API: api}
-	sigTxPayload.Transaction = transaction
-
-	unlocksCount := len(transaction.TransactionEssence.Inputs)
-	for i := unlocksCount; i > 0; i-- {
-		sigTxPayload.Unlocks = append(sigTxPayload.Unlocks, RandEd25519SignatureUnlock())
-	}
-
-	return sigTxPayload
-}
-
-// RandSignedTransaction returns a random transaction.
-func RandSignedTransaction(api iotago.API) *iotago.SignedTransaction {
-	return RandSignedTransactionWithTransaction(api, RandTransaction(api))
-}
-
-// RandSignedTransactionWithUTXOInputCount returns a random transaction with a specific amount of inputs.
-func RandSignedTransactionWithUTXOInputCount(api iotago.API, inputCount int) *iotago.SignedTransaction {
-	return RandSignedTransactionWithTransaction(api, RandTransactionWithInputCount(api, inputCount))
-}
-
-// RandSignedTransactionWithOutputCount returns a random transaction with a specific amount of outputs.
-func RandSignedTransactionWithOutputCount(api iotago.API, outputCount int) *iotago.SignedTransaction {
-	return RandSignedTransactionWithTransaction(api, RandTransactionWithOutputCount(api, outputCount))
-}
-
-// RandSignedTransactionWithAllotmentCount returns a random transaction with a specific amount of allotments.
-func RandSignedTransactionWithAllotmentCount(api iotago.API, allotmentCount int) *iotago.SignedTransaction {
-	return RandSignedTransactionWithTransaction(api, RandTransactionWithAllotmentCount(api, allotmentCount))
-}
-
-// RandSignedTransactionWithInputOutputCount returns a random transaction with a specific amount of inputs and outputs.
-func RandSignedTransactionWithInputOutputCount(api iotago.API, inputCount int, outputCount int) *iotago.SignedTransaction {
-	return RandSignedTransactionWithTransaction(api, RandTransactionWithOptions(api, WithUTXOInputCount(inputCount), WithOutputCount(outputCount)))
-}
-
-// RandUTXOInput returns a random UTXO input.
-func RandUTXOInput() *iotago.UTXOInput {
-	return RandUTXOInputWithIndex(uint16(rand.Intn(iotago.RefUTXOIndexMax)))
-}
-
-// RandCommitmentInput returns a random Commitment input.
-func RandCommitmentInput() *iotago.CommitmentInput {
-	return &iotago.CommitmentInput{
-		CommitmentID: Rand36ByteArray(),
-	}
-}
-
-// RandBlockIssuanceCreditInput returns a random BlockIssuanceCreditInput.
-func RandBlockIssuanceCreditInput() *iotago.BlockIssuanceCreditInput {
-	return &iotago.BlockIssuanceCreditInput{
-		AccountID: RandAccountID(),
-	}
-}
-
-// RandUTXOInputWithIndex returns a random UTXO input with a specific index.
-func RandUTXOInputWithIndex(index uint16) *iotago.UTXOInput {
-	utxoInput := &iotago.UTXOInput{}
-	txID := RandBytes(iotago.TransactionIDLength)
-	copy(utxoInput.TransactionID[:], txID)
-
-	utxoInput.TransactionOutputIndex = index
-
-	return utxoInput
-}
-
-// RandBasicOutput returns a random basic output (with no features).
-func RandBasicOutput(addrType iotago.AddressType) *iotago.BasicOutput {
-	dep := &iotago.BasicOutput{
-		Amount:           0,
-		UnlockConditions: iotago.BasicOutputUnlockConditions{},
-		Features:         iotago.BasicOutputFeatures{},
-	}
-
-	//nolint:exhaustive
-	switch addrType {
-	case iotago.AddressEd25519:
-		dep.UnlockConditions = iotago.BasicOutputUnlockConditions{&iotago.AddressUnlockCondition{Address: RandEd25519Address()}}
-	default:
-		panic(fmt.Sprintf("invalid addr type: %d", addrType))
-	}
-
-	dep.Amount = RandBaseToken(10000) + 1
-
-	return dep
-}
-
-// RandAllotment returns a random Allotment.
-func RandAllotment() *iotago.Allotment {
-	return &iotago.Allotment{
-		AccountID: RandAccountID(),
-		Mana:      RandMana(10000) + 1,
-	}
-}
-
-// RandSortAllotment returns count sorted Allotments.
-func RandSortAllotment(count int) iotago.Allotments {
-	var allotments iotago.Allotments
-	for i := 0; i < count; i++ {
-		allotments = append(allotments, RandAllotment())
-	}
-	allotments.Sort()
-
-	return allotments
-}
-
-// OneInputOutputTransaction generates a random transaction with one input and output.
-func OneInputOutputTransaction() *iotago.SignedTransaction {
-	return &iotago.SignedTransaction{
-		API: ZeroCostTestAPI,
-		Transaction: &iotago.Transaction{
-			API: ZeroCostTestAPI,
-			TransactionEssence: &iotago.TransactionEssence{
-				NetworkID:     14147312347886322761,
-				ContextInputs: iotago.TxEssenceContextInputs{},
-				Inputs: iotago.TxEssenceInputs{
-					&iotago.UTXOInput{
-						TransactionID: func() iotago.TransactionID {
-							var b iotago.TransactionID
-							copy(b[:], RandBytes(iotago.TransactionIDLength))
-
-							return b
-						}(),
-						TransactionOutputIndex: 0,
-					},
-				},
-				Allotments:   iotago.Allotments{},
-				Capabilities: iotago.TransactionCapabilitiesBitMask{},
-				Payload:      nil,
-			},
-			Outputs: iotago.TxEssenceOutputs{
-				&iotago.BasicOutput{
-					Amount: 1337,
-					UnlockConditions: iotago.BasicOutputUnlockConditions{
-						&iotago.AddressUnlockCondition{Address: RandEd25519Address()},
-					},
-				},
-			},
-		},
-		Unlocks: iotago.Unlocks{
-			&iotago.SignatureUnlock{
-				Signature: RandEd25519Signature(),
-			},
-		},
-	}
-}
-
-// RandEd25519PrivateKey returns a random Ed25519 private key.
-func RandEd25519PrivateKey() ed25519.PrivateKey {
-	seed := RandEd25519Seed()
-
-	return ed25519.NewKeyFromSeed(seed[:])
-}
-
-// RandomBlockIssuerKeysEd25519 returns count random block issuer keys.
-func RandomBlockIssuerKeysEd25519(count int) iotago.BlockIssuerKeys {
-	blockIssuerKeys := make(iotago.BlockIssuerKeys, 0, count)
-	for i := 0; i < count; i++ {
-		blockIssuerKeys = append(blockIssuerKeys, iotago.Ed25519PublicKeyBlockIssuerKeyFromPublicKey(Rand32ByteArray()))
-	}
-	blockIssuerKeys.Sort()
-
-	return blockIssuerKeys
-}
-
-// RandEd25519Seed returns a random Ed25519 seed.
-func RandEd25519Seed() [ed25519.SeedSize]byte {
-	var b [ed25519.SeedSize]byte
-	read, err := cryptorand.Read(b[:])
-	if read != ed25519.SeedSize {
-		panic(fmt.Sprintf("could not read %d required bytes from secure RNG", ed25519.SeedSize))
-	}
-	if err != nil {
-		panic(err)
-	}
-
-	return b
-}
-
-// RandEd25519Identity produces a random Ed25519 identity.
-func RandEd25519Identity() (ed25519.PrivateKey, *iotago.Ed25519Address, iotago.AddressKeys) {
-	edSk := RandEd25519PrivateKey()
-	//nolint:forcetypeassert // we can safely assume that this is an ed25519.PublicKey
-	edAddr := iotago.Ed25519AddressFromPubKey(edSk.Public().(ed25519.PublicKey))
-	addrKeys := iotago.NewAddressKeysForEd25519Address(edAddr, edSk)
-
-	return edSk, edAddr, addrKeys
-}
-
-// RandImplicitAccountIdentity produces a random Implicit Account identity.
-func RandImplicitAccountIdentity() (ed25519.PrivateKey, *iotago.ImplicitAccountCreationAddress, iotago.AddressKeys) {
-	edSk := RandEd25519PrivateKey()
-	//nolint:forcetypeassert // we can safely assume that this is an ed25519.PublicKey
-	implicitAccAddr := iotago.ImplicitAccountCreationAddressFromPubKey(edSk.Public().(ed25519.PublicKey))
-	addrKeys := iotago.NewAddressKeysForImplicitAccountCreationAddress(implicitAccAddr, edSk)
-
-	return edSk, implicitAccAddr, addrKeys
-}
-
-// RandEd25519IdentitiesSortedByAddress returns random Ed25519 identities and keys lexically sorted by the address.
-func RandEd25519IdentitiesSortedByAddress(count int) ([]iotago.Address, []iotago.AddressKeys) {
-	addresses := make([]iotago.Address, count)
-	addressKeys := make([]iotago.AddressKeys, count)
-	for i := 0; i < count; i++ {
-		_, addresses[i], addressKeys[i] = RandEd25519Identity()
-	}
-
-	// addressses need to be lexically ordered in the MultiAddress
-	slices.SortFunc(addresses, func(a iotago.Address, b iotago.Address) int {
-		return bytes.Compare(a.ID(), b.ID())
-	})
-
-	// addressses need to be lexically ordered in the MultiAddress
-	slices.SortFunc(addressKeys, func(a iotago.AddressKeys, b iotago.AddressKeys) int {
-		return bytes.Compare(a.Address.ID(), b.Address.ID())
-	})
-
-	return addresses, addressKeys
-}
-
-// RandStorageScoreParameters produces random set of  parameters.
-func RandStorageScoreParameters() *iotago.StorageScoreParameters {
-	return &iotago.StorageScoreParameters{
-		StorageCost:                 RandBaseToken(iotago.MaxBaseToken),
-		FactorData:                  iotago.StorageScoreFactor(RandUint8(math.MaxUint8)),
-		OffsetOutputOverhead:        iotago.StorageScore(RandUint64(math.MaxUint64)),
-		OffsetEd25519BlockIssuerKey: iotago.StorageScore(RandUint64(math.MaxUint64)),
-		OffsetStakingFeature:        iotago.StorageScore(RandUint64(math.MaxUint64)),
-	}
-}
-
-// RandWorkScore returns a random workscore.
-func RandWorkScore(max uint32) iotago.WorkScore {
-	return iotago.WorkScore(RandUint32(max))
-}
-
-// RandWorkScoreParameters produces random workscore structure.
-func RandWorkScoreParameters() *iotago.WorkScoreParameters {
-	return &iotago.WorkScoreParameters{
-		DataByte:         RandWorkScore(math.MaxUint32),
-		Block:            RandWorkScore(math.MaxUint32),
-		Input:            RandWorkScore(math.MaxUint32),
-		ContextInput:     RandWorkScore(math.MaxUint32),
-		Output:           RandWorkScore(math.MaxUint32),
-		NativeToken:      RandWorkScore(math.MaxUint32),
-		Staking:          RandWorkScore(math.MaxUint32),
-		BlockIssuer:      RandWorkScore(math.MaxUint32),
-		Allotment:        RandWorkScore(math.MaxUint32),
-		SignatureEd25519: RandWorkScore(math.MaxUint32),
-	}
-=======
-// ManaDecayFactors calculates mana decay factors that can be used in the tests.
-func ManaDecayFactors(betaPerYear float64, slotsPerEpoch int, slotTimeSeconds int, decayFactorsExponent uint64) []uint32 {
-	epochsPerYear := ((365.0 * 24.0 * 60.0 * 60.0) / float64(slotTimeSeconds)) / float64(slotsPerEpoch)
-	decayFactors := make([]uint32, int(epochsPerYear))
-
-	betaPerEpochIndex := betaPerYear / epochsPerYear
-
-	for epoch := 1; epoch <= int(epochsPerYear); epoch++ {
-		decayFactor := math.Exp(-betaPerEpochIndex*float64(epoch)) * (math.Pow(2, float64(decayFactorsExponent)))
-		decayFactors[epoch-1] = uint32(decayFactor)
-	}
-
-	return decayFactors
-}
-
-// ManaDecayFactorEpochsSum calculates mana decay factor epochs sum parameter that can be used in the tests.
-func ManaDecayFactorEpochsSum(betaPerYear float64, slotsPerEpoch int, slotTimeSeconds int, decayFactorEpochsSumExponent uint64) uint32 {
-	delta := float64(slotsPerEpoch) * (1.0 / (365.0 * 24.0 * 60.0 * 60.0)) * float64(slotTimeSeconds)
-
-	return uint32((math.Exp(-betaPerYear*delta) / (1 - math.Exp(-betaPerYear*delta)) * (math.Pow(2, float64(decayFactorEpochsSumExponent)))))
->>>>>>> 9c12053a
 }