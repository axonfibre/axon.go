--- conflicted
+++ resolved
@@ -57,16 +57,14 @@
 	// ParameterPeerID is used to identify a peer.
 	ParameterPeerID = "peerId"
 
-<<<<<<< HEAD
 	// ParameterPageSize is used to specify the page size.
 	ParameterPageSize = "pageSize"
 
 	// ParameterCursor is used to specify the the point from which the response should continue for paginated results.
 	ParameterCursor = "cursor"
-=======
+
 	// ParameterWorkScore is used to identify work score.
 	ParameterWorkScore = "workScore"
->>>>>>> 2e6b70b4
 )
 
 const (
