package iotago

import (
	"encoding/binary"
	"time"

	"golang.org/x/crypto/blake2b"

	"github.com/iotaledger/hive.go/ierrors"
	"github.com/iotaledger/hive.go/serializer/v2/serix"
)

type Version byte

func (v Version) Bytes() ([]byte, error) {
	return []byte{byte(v)}, nil
}

func VersionFromBytes(b []byte) (Version, int, error) {
	if len(b) < 1 {
		return 0, 0, ierrors.New("invalid version bytes length")
	}

	return Version(b[0]), 1, nil
}

type VersionSignaling struct {
	WindowSize        uint8 `serix:"0,mapKey=windowSize"`
	WindowTargetRatio uint8 `serix:"1,mapKey=windowTargetRatio"`
	ActivationOffset  uint8 `serix:"2,mapKey=activationOffset"`
}

func (s VersionSignaling) Equals(signaling VersionSignaling) bool {
	return s.WindowSize == signaling.WindowSize &&
		s.WindowTargetRatio == signaling.WindowTargetRatio &&
		s.ActivationOffset == signaling.ActivationOffset
}

// API handles en/decoding of IOTA protocol objects.
type API interface {
	// Encode encodes the given object to bytes.
	Encode(obj any, opts ...serix.Option) ([]byte, error)
	// Decode decodes the given bytes into object.
	Decode(b []byte, obj any, opts ...serix.Option) (int, error)
	// JSONEncode encodes the given object to its json representation.
	JSONEncode(obj any, opts ...serix.Option) ([]byte, error)
	// JSONDecode decodes the json data into object.
	JSONDecode(jsonData []byte, obj any, opts ...serix.Option) error
	// Underlying returns the underlying serix.API instance.
	Underlying() *serix.API
	// Version returns the version of the protocol this API is used with.
	Version() Version
	// ProtocolParameters returns the protocol parameters this API is used with.
	ProtocolParameters() ProtocolParameters
	// TimeProvider returns the underlying time provider used.
	TimeProvider() *TimeProvider
	// ManaDecayProvider returns the underlying mana decay provider used.
	ManaDecayProvider() *ManaDecayProvider
}

func LatestProtocolVersion() Version {
	return apiV3Version
}

// LatestAPI creates a new API instance conforming to the latest IOTA protocol version.
func LatestAPI(protoParams ProtocolParameters) API {
	return V3API(protoParams.(*V3ProtocolParameters))
}

// NetworkID defines the ID of the network on which entities operate on.
type NetworkID = uint64

// NetworkIDFromString returns the network ID string's numerical representation.
func NetworkIDFromString(networkIDStr string) NetworkID {
	networkIDBlakeHash := blake2b.Sum256([]byte(networkIDStr))
	return binary.LittleEndian.Uint64(networkIDBlakeHash[:])
}

// ProtocolParametersType defines the type of protocol parameters.
type ProtocolParametersType byte

const (
	// ProtocolParametersV3 denotes a V3ProtocolParameters.
	ProtocolParametersV3 ProtocolParametersType = iota
)

// ProtocolParameters defines the parameters of the protocol.
type ProtocolParameters interface {
	// Version defines the version of the protocol running.
	Version() Version
	// NetworkName defines the human friendly name of the network.
	NetworkName() string
	// NetworkID defines the ID of the network which is derived from the network name.
	NetworkID() NetworkID
	// Bech32HRP defines the HRP prefix used for Bech32 addresses in the network.
	Bech32HRP() NetworkPrefix
	// RentStructure defines the rent structure used by given node/network.
	RentStructure() *RentStructure
	// WorkScoreStructure defines the work score structure used by the given network.
	WorkScoreStructure() *WorkScoreStructure
	// TokenSupply defines the current token supply on the network.
	TokenSupply() BaseToken

	TimeProvider() *TimeProvider

	ManaDecayProvider() *ManaDecayProvider

	StakingUnbondingPeriod() EpochIndex

	LivenessThreshold() SlotIndex

<<<<<<< HEAD
	MinCommittableAge() SlotIndex

	MaxCommittableAge() SlotIndex
=======
	LivenessThresholdDuration() time.Duration

	EvictionAge() SlotIndex
>>>>>>> e4317abe

	// EpochNearingThreshold is used by the epoch orchestrator to detect the slot that should trigger a new committee
	// selection for the next and upcoming epoch.
	EpochNearingThreshold() SlotIndex

	VersionSignaling() *VersionSignaling

	Bytes() ([]byte, error)

	Hash() (Identifier, error)

	Equals(other ProtocolParameters) bool
}

// Sizer is an object knowing its own byte size.
type Sizer interface {
	// Size returns the size of the object in terms of bytes.
	Size() int
}<|MERGE_RESOLUTION|>--- conflicted
+++ resolved
@@ -109,15 +109,11 @@
 
 	LivenessThreshold() SlotIndex
 
-<<<<<<< HEAD
 	MinCommittableAge() SlotIndex
 
 	MaxCommittableAge() SlotIndex
-=======
+
 	LivenessThresholdDuration() time.Duration
-
-	EvictionAge() SlotIndex
->>>>>>> e4317abe
 
 	// EpochNearingThreshold is used by the epoch orchestrator to detect the slot that should trigger a new committee
 	// selection for the next and upcoming epoch.
