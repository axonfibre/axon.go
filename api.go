--- conflicted
+++ resolved
@@ -39,11 +39,8 @@
 	Underlying() *serix.API
 	// TimeProvider returns the underlying time provider used.
 	TimeProvider() *TimeProvider
-<<<<<<< HEAD
-=======
 	// ManaDecayProvider returns the underlying mana decay provider used.
 	ManaDecayProvider() *ManaDecayProvider
->>>>>>> 31dbbdf4
 }
 
 // LatestAPI creates a new API instance conforming to the latest IOTA protocol version.
@@ -117,10 +114,7 @@
 	// expressed in number of slots.
 	MaxCommittableAge SlotIndex `serix:"12,mapKey=maxCommittableAge"`
 	// StakingUnbondingPeriod defines the unbonding period in epochs before an account can stop staking.
-<<<<<<< HEAD
 	ProtocolVersions ProtocolVersions `serix:"13,mapKey=protocolVersion,lengthPrefixType=uint8"` // TODO: do we need to set the length prefix type here?
-=======
->>>>>>> 31dbbdf4
 }
 
 func (p ProtocolParameters) AsSerixContext() context.Context {
@@ -142,7 +136,6 @@
 
 func (p ProtocolParameters) ManaDecayProvider() *ManaDecayProvider {
 	return NewManaDecayProvider(p.TimeProvider(), p.ManaGenerationRate, p.ManaDecayFactors, p.ManaDecayFactorsScaleFactor)
-<<<<<<< HEAD
 }
 
 func (p ProtocolParameters) Bytes() ([]byte, error) {
@@ -175,8 +168,6 @@
 
 	// This means that the protocol parameters are not properly configured.
 	panic(fmt.Sprintf("could not find a protocol version for epoch %d", index))
-=======
->>>>>>> 31dbbdf4
 }
 
 // Sizer is an object knowing its own byte size.
