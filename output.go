--- conflicted
+++ resolved
@@ -686,29 +686,16 @@
 
 		switch {
 		case deposit == 0:
-<<<<<<< HEAD
-			return fmt.Errorf("%w: output %d", ErrDepositAmountMustBeGreaterThanZero, index)
+			return ierrors.Wrapf(ErrDepositAmountMustBeGreaterThanZero, "output %d", index)
 		case deposit > protoParams.TokenSupply():
-			return fmt.Errorf("%w: output %d", ErrOutputDepositsMoreThanTotalSupply, index)
+			return ierrors.Wrapf(ErrOutputDepositsMoreThanTotalSupply, "output %d", index)
 		case sum+deposit > protoParams.TokenSupply():
-			return fmt.Errorf("%w: output %d", ErrOutputsSumExceedsTotalSupply, index)
+			return ierrors.Wrapf(ErrOutputsSumExceedsTotalSupply, "output %d", index)
 		}
 
 		// check whether deposit fulfills the storage deposit cost
 		if _, err := protoParams.RentStructure().CoversStateRent(output, deposit); err != nil {
-			return fmt.Errorf("%w: output %d", err, index)
-=======
-			return ierrors.Wrapf(ErrDepositAmountMustBeGreaterThanZero, "output %d", index)
-		case deposit > protoParams.TokenSupply:
-			return ierrors.Wrapf(ErrOutputDepositsMoreThanTotalSupply, "output %d", index)
-		case sum+deposit > protoParams.TokenSupply:
-			return ierrors.Wrapf(ErrOutputsSumExceedsTotalSupply, "output %d", index)
-		}
-
-		// check whether deposit fulfills the storage deposit cost
-		if _, err := protoParams.RentStructure.CoversStateRent(output, deposit); err != nil {
 			return ierrors.Wrapf(err, "output %d", index)
->>>>>>> aa6f640c
 		}
 
 		// check whether the amount in the return condition allows the receiver to fulfill the storage deposit for the return output
