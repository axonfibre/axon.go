package iotago

import (
	"bytes"
	"crypto/ed25519"
	"fmt"
	"sort"
	"time"

	"golang.org/x/crypto/blake2b"

	hiveEd25519 "github.com/iotaledger/hive.go/crypto/ed25519"
	"github.com/iotaledger/hive.go/ierrors"
	"github.com/iotaledger/hive.go/serializer/v2"
	"github.com/iotaledger/hive.go/serializer/v2/byteutils"
	"github.com/iotaledger/iota.go/v4/hexutil"
<<<<<<< HEAD
	"github.com/iotaledger/iota.go/v4/pow"
	"github.com/iotaledger/iota.go/v4/util"
=======
>>>>>>> 326fc068
)

const (
	// BlockIDLength defines the length of a block ID.
	BlockIDLength = SlotIdentifierLength
	// MaxBlockSize defines the maximum size of a block.
	MaxBlockSize = 32768
	// BlockMaxParents defines the maximum amount of parents in a block.
	BlockMaxParents = 8
	// BlockTypeValidationMaxParents defines the maximum amount of parents in a ValidationBlock. TODO: replace number with committee size.
	BlockTypeValidationMaxParents = BlockMaxParents + 42
)

// BlockType denotes a type of Block.
type BlockType byte

const (
	BlockTypeBasic      BlockType = 1
	BlockTypeValidation BlockType = 2
)

// EmptyBlockID returns an empty BlockID.
func EmptyBlockID() BlockID {
	return emptySlotIdentifier
}

// BlockID is the ID of a Block.
type BlockID = SlotIdentifier

// BlockIDs are IDs of blocks.
type BlockIDs []BlockID

// ToHex converts the BlockIDs to their hex representation.
func (ids BlockIDs) ToHex() []string {
	hexIDs := make([]string, len(ids))
	for i, id := range ids {
		hexIDs[i] = hexutil.EncodeHex(id[:])
	}
	return hexIDs
}

// RemoveDupsAndSort removes duplicated BlockIDs and sorts the slice by the lexical ordering.
func (ids BlockIDs) RemoveDupsAndSort() BlockIDs {
	sorted := append(BlockIDs{}, ids...)
	sort.Slice(sorted, func(i, j int) bool {
		return bytes.Compare(sorted[i][:], sorted[j][:]) == -1
	})

	var result BlockIDs
	var prev BlockID
	for i, id := range sorted {
		if i == 0 || !bytes.Equal(prev[:], id[:]) {
			result = append(result, id)
		}
		prev = id
	}
	return result
}

// BlockIDsFromHexString converts the given block IDs from their hex to BlockID representation.
func BlockIDsFromHexString(blockIDsHex []string) (BlockIDs, error) {
	result := make(BlockIDs, len(blockIDsHex))

	for i, hexString := range blockIDsHex {
		blockID, err := SlotIdentifierFromHexString(hexString)
		if err != nil {
			return nil, err
		}
		result[i] = blockID
	}

	return result, nil
}

type BlockPayload interface {
	Payload
}

const BlockHeaderLength = 1 + serializer.UInt64ByteSize + serializer.UInt64ByteSize + CommitmentIDLength + serializer.UInt64ByteSize + AccountIDLength

type BlockHeader struct {
	ProtocolVersion Version   `serix:"0,mapKey=protocolVersion"`
	NetworkID       NetworkID `serix:"1,mapKey=networkId"`

	IssuingTime         time.Time    `serix:"2,mapKey=issuingTime"`
	SlotCommitmentID    CommitmentID `serix:"3,mapKey=slotCommitment"`
	LatestFinalizedSlot SlotIndex    `serix:"4,mapKey=latestFinalizedSlot"`

	IssuerID AccountID `serix:"5,mapKey=issuerID"`
}

func (b *BlockHeader) Hash(api API) (Identifier, error) {
	headerBytes, err := api.Encode(b)
	if err != nil {
		return Identifier{}, ierrors.Errorf("failed to serialize block header: %w", err)
	}

	return blake2b.Sum256(headerBytes), nil
}

type ProtocolBlock struct {
	BlockHeader `serix:"0"`

	Block Block `serix:"1,mapKey=block"`

	Signature Signature `serix:"2,mapKey=signature"`
}

func BlockIdentifierFromBlockBytes(blockBytes []byte) (Identifier, error) {
	if len(blockBytes) < BlockHeaderLength+Ed25519SignatureSerializedBytesSize {
		return Identifier{}, ierrors.New("not enough block bytes")
	}

	length := len(blockBytes)
	// Separate into header hash, block hash and signature bytes so that we are able to recompute the BlockID from an Attestation.
	headerHash := blake2b.Sum256(blockBytes[:BlockHeaderLength])
	blockHash := blake2b.Sum256(blockBytes[BlockHeaderLength : length-Ed25519SignatureSerializedBytesSize])
	signatureBytes := [Ed25519SignatureSerializedBytesSize]byte(blockBytes[length-Ed25519SignatureSerializedBytesSize:])

	return blockIdentifier(headerHash, blockHash, signatureBytes[:]), nil
}

func blockIdentifier(headerHash Identifier, blockHash Identifier, signatureBytes []byte) Identifier {
	return IdentifierFromData(byteutils.ConcatBytes(headerHash[:], blockHash[:], signatureBytes))
}

// SigningMessage returns the to be signed message.
// The BlockHeader and Block are separately hashed and concatenated to enable the verification of the signature for
// an Attestation where only the BlockHeader and the hash of Block is known.
func (b *ProtocolBlock) SigningMessage(api API) ([]byte, error) {
	headerHash, err := b.BlockHeader.Hash(api)
	if err != nil {
		return nil, err
	}

	blockHash, err := b.Block.Hash(api)
	if err != nil {
		return nil, err
	}

	return blockSigningMessage(headerHash, blockHash), nil
}

func blockSigningMessage(headerHash Identifier, blockHash Identifier) []byte {
	return byteutils.ConcatBytes(headerHash[:], blockHash[:])
}

// Sign produces signatures signing the essence for every given AddressKeys.
// The produced signatures are in the same order as the AddressKeys.
func (b *ProtocolBlock) Sign(api API, addrKey AddressKeys) (Signature, error) {
	signMsg, err := b.SigningMessage(api)
	if err != nil {
		return nil, err
	}

	signer := NewInMemoryAddressSigner(addrKey)

	return signer.Sign(addrKey.Address, signMsg)
}

// VerifySignature verifies the Signature of the block.
func (b *ProtocolBlock) VerifySignature(api API) (valid bool, err error) {
	signingMessage, err := b.SigningMessage(api)
	if err != nil {
		return false, err
	}

	edSig, isEdSig := b.Signature.(*Ed25519Signature)
	if !isEdSig {
		return false, ierrors.Errorf("only ed2519 signatures supported, got %s", b.Signature.Type())
	}

	if edSig.PublicKey == [ed25519.PublicKeySize]byte{} {
		return false, ierrors.New("empty publicKeys are invalid")
	}

	return hiveEd25519.Verify(edSig.PublicKey[:], signingMessage, edSig.Signature[:]), nil
}

// ID computes the ID of the Block.
func (b *ProtocolBlock) ID(api API) (BlockID, error) {
	data, err := api.Encode(b)
	if err != nil {
		return BlockID{}, ierrors.Errorf("can't compute block ID: %w", err)
	}

	id, err := BlockIdentifierFromBlockBytes(data)
	if err != nil {
		return BlockID{}, err
	}

	slotIndex := api.TimeProvider().SlotFromTime(b.IssuingTime)

	return NewSlotIdentifier(slotIndex, id), nil
}

// MustID works like ID but panics if the BlockID can't be computed.
func (b *ProtocolBlock) MustID(api API) BlockID {
	blockID, err := b.ID(api)
	if err != nil {
		panic(err)
	}
	return blockID
}

func (b *ProtocolBlock) Parents() (parents []BlockID) {
	parents = make([]BlockID, 0)

	parents = append(parents, b.Block.StrongParentIDs()...)
	parents = append(parents, b.Block.WeakParentIDs()...)
	parents = append(parents, b.Block.ShallowLikeParentIDs()...)

	return parents
}

func (b *ProtocolBlock) ParentsWithType() (parents []Parent) {
	parents = make([]Parent, 0)

	for _, parentBlockID := range b.Block.StrongParentIDs() {
		parents = append(parents, Parent{parentBlockID, StrongParentType})
	}

	for _, parentBlockID := range b.Block.WeakParentIDs() {
		parents = append(parents, Parent{parentBlockID, WeakParentType})
	}

	for _, parentBlockID := range b.Block.ShallowLikeParentIDs() {
		parents = append(parents, Parent{parentBlockID, ShallowLikeParentType})
	}

	return parents
}

// ForEachParent executes a consumer func for each parent.
func (b *ProtocolBlock) ForEachParent(consumer func(parent Parent)) {
	for _, parent := range b.ParentsWithType() {
		consumer(parent)
	}
}

type Block interface {
	Type() BlockType

	StrongParentIDs() BlockIDs
	WeakParentIDs() BlockIDs
	ShallowLikeParentIDs() BlockIDs

	Hash(api API) (Identifier, error)
}

// BasicBlock represents a basic vertex in the Tangle/BlockDAG.
type BasicBlock struct {
	// The parents the block references.
	StrongParents      BlockIDs `serix:"0,lengthPrefixType=uint8,mapKey=strongParents,minLen=1,maxLen=8"`
	WeakParents        BlockIDs `serix:"1,lengthPrefixType=uint8,mapKey=weakParents,minLen=0,maxLen=8"`
	ShallowLikeParents BlockIDs `serix:"2,lengthPrefixType=uint8,mapKey=shallowLikeParents,minLen=0,maxLen=8"`

	// The inner payload of the block. Can be nil.
	Payload BlockPayload `serix:"3,optional,mapKey=payload,omitempty"`

	BurnedMana Mana `serix:"4,mapKey=burnedMana"`
}

func (b *BasicBlock) Type() BlockType {
	return BlockTypeBasic
}

func (b *BasicBlock) StrongParentIDs() BlockIDs {
	return b.StrongParents
}

func (b *BasicBlock) WeakParentIDs() BlockIDs {
	return b.WeakParents
}

func (b *BasicBlock) ShallowLikeParentIDs() BlockIDs {
	return b.ShallowLikeParents
}

func (b *BasicBlock) Hash(api API) (Identifier, error) {
	blockBytes, err := api.Encode(b)
	if err != nil {
		return Identifier{}, ierrors.Errorf("failed to serialize basic block: %w", err)
	}

	return blake2b.Sum256(blockBytes), nil
}

// ValidationBlock represents a validation vertex in the Tangle/BlockDAG.
type ValidationBlock struct {
	// The parents the block references.
	StrongParents      BlockIDs `serix:"0,lengthPrefixType=uint8,mapKey=strongParents,minLen=1,maxLen=50"`
	WeakParents        BlockIDs `serix:"1,lengthPrefixType=uint8,mapKey=weakParents,minLen=0,maxLen=50"`
	ShallowLikeParents BlockIDs `serix:"2,lengthPrefixType=uint8,mapKey=shallowLikeParents,minLen=0,maxLen=50"`

	HighestSupportedVersion Version `serix:"3,mapKey=highestSupportedVersion"`
	// ProtocolParametersHash is the hash of the protocol parameters for the HighestSupportedVersion.
	ProtocolParametersHash Identifier `serix:"4,mapKey=protocolParametersHash"`
}

func (b *ValidationBlock) Type() BlockType {
	return BlockTypeValidation
}

func (b *ValidationBlock) StrongParentIDs() BlockIDs {
	return b.StrongParents
}

func (b *ValidationBlock) WeakParentIDs() BlockIDs {
	return b.WeakParents
}

func (b *ValidationBlock) ShallowLikeParentIDs() BlockIDs {
	return b.ShallowLikeParents
}

func (b *ValidationBlock) Hash(api API) (Identifier, error) {
	blockBytes, err := api.Encode(b)
	if err != nil {
		return Identifier{}, ierrors.Errorf("failed to serialize validation block: %w", err)
	}
<<<<<<< HEAD
	b.Nonce = nonce
	return nil
}

func (b *Block) WorkScore(workScoreStructure *WorkScoreStructure) WorkScore {
	// Work Score for parents is a penalty for each missing strong parent below MinStrongParentsThreshold.
	var parentWorkScore WorkScore
	if byte(len(b.StrongParents)) < workScoreStructure.MinStrongParentsThreshold {
		parentWorkScore += workScoreStructure.Factors.MissingParent.Multiply(int(workScoreStructure.MinStrongParentsThreshold - byte(len(b.StrongParents))))
	}
	return parentWorkScore +
		// ProtocolVersion and NetworkID
		workScoreStructure.Factors.Data.Multiply(serializer.OneByte+serializer.UInt64ByteSize) +
		// IssuerID and IssuingTime
		workScoreStructure.Factors.Data.Multiply(AccountIDLength+serializer.UInt64ByteSize) +
		// SlotCommitment and LatestFinalizedSlot
		workScoreStructure.Factors.Data.Multiply(util.NumByteLen(b.SlotCommitment)+serializer.UInt64ByteSize) +
		b.Payload.WorkScore(workScoreStructure) +
		// BurnedMana
		workScoreStructure.Factors.Data.Multiply(ManaSize) +
		// Signature
		b.Signature.WorkScore(workScoreStructure)
=======

	return IdentifierFromData(blockBytes), nil
}

// ParentsType is a type that defines the type of the parent.
type ParentsType uint8

const (
	// UndefinedParentType is the undefined parent.
	UndefinedParentType ParentsType = iota
	// StrongParentType is the ParentsType for a strong parent.
	StrongParentType
	// WeakParentType is the ParentsType for a weak parent.
	WeakParentType
	// ShallowLikeParentType is the ParentsType for the shallow like parent.
	ShallowLikeParentType
)

// String returns string representation of ParentsType.
func (p ParentsType) String() string {
	return fmt.Sprintf("ParentType(%s)", []string{"Undefined", "Strong", "Weak", "Shallow Like"}[p])
}

// Parent is a parent that can be either strong or weak.
type Parent struct {
	ID   BlockID
	Type ParentsType
>>>>>>> 326fc068
}<|MERGE_RESOLUTION|>--- conflicted
+++ resolved
@@ -14,11 +14,7 @@
 	"github.com/iotaledger/hive.go/serializer/v2"
 	"github.com/iotaledger/hive.go/serializer/v2/byteutils"
 	"github.com/iotaledger/iota.go/v4/hexutil"
-<<<<<<< HEAD
-	"github.com/iotaledger/iota.go/v4/pow"
 	"github.com/iotaledger/iota.go/v4/util"
-=======
->>>>>>> 326fc068
 )
 
 const (
@@ -340,9 +336,33 @@
 	if err != nil {
 		return Identifier{}, ierrors.Errorf("failed to serialize validation block: %w", err)
 	}
-<<<<<<< HEAD
-	b.Nonce = nonce
-	return nil
+
+	return IdentifierFromData(blockBytes), nil
+}
+
+// ParentsType is a type that defines the type of the parent.
+type ParentsType uint8
+
+const (
+	// UndefinedParentType is the undefined parent.
+	UndefinedParentType ParentsType = iota
+	// StrongParentType is the ParentsType for a strong parent.
+	StrongParentType
+	// WeakParentType is the ParentsType for a weak parent.
+	WeakParentType
+	// ShallowLikeParentType is the ParentsType for the shallow like parent.
+	ShallowLikeParentType
+)
+
+// String returns string representation of ParentsType.
+func (p ParentsType) String() string {
+	return fmt.Sprintf("ParentType(%s)", []string{"Undefined", "Strong", "Weak", "Shallow Like"}[p])
+}
+
+// Parent is a parent that can be either strong or weak.
+type Parent struct {
+	ID   BlockID
+	Type ParentsType
 }
 
 func (b *Block) WorkScore(workScoreStructure *WorkScoreStructure) WorkScore {
@@ -363,33 +383,4 @@
 		workScoreStructure.Factors.Data.Multiply(ManaSize) +
 		// Signature
 		b.Signature.WorkScore(workScoreStructure)
-=======
-
-	return IdentifierFromData(blockBytes), nil
-}
-
-// ParentsType is a type that defines the type of the parent.
-type ParentsType uint8
-
-const (
-	// UndefinedParentType is the undefined parent.
-	UndefinedParentType ParentsType = iota
-	// StrongParentType is the ParentsType for a strong parent.
-	StrongParentType
-	// WeakParentType is the ParentsType for a weak parent.
-	WeakParentType
-	// ShallowLikeParentType is the ParentsType for the shallow like parent.
-	ShallowLikeParentType
-)
-
-// String returns string representation of ParentsType.
-func (p ParentsType) String() string {
-	return fmt.Sprintf("ParentType(%s)", []string{"Undefined", "Strong", "Weak", "Shallow Like"}[p])
-}
-
-// Parent is a parent that can be either strong or weak.
-type Parent struct {
-	ID   BlockID
-	Type ParentsType
->>>>>>> 326fc068
 }