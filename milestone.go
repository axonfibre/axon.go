--- conflicted
+++ resolved
@@ -114,43 +114,11 @@
 
 // Essence returns the essence bytes (the bytes to be signed) of the Milestone.
 func (m *Milestone) Essence() ([]byte, error) {
-<<<<<<< HEAD
-	var buf bytes.Buffer
-	if err := binary.Write(&buf, binary.LittleEndian, m.Index); err != nil {
-		return nil, fmt.Errorf("unable to serialize milestone index for essence: %w", err)
-	}
-	if err := binary.Write(&buf, binary.LittleEndian, m.Timestamp); err != nil {
-		return nil, fmt.Errorf("unable to serialize milestone timestamp for essence: %w", err)
-	}
-	if _, err := buf.Write(m.Parent1[:]); err != nil {
-		return nil, fmt.Errorf("unable to serialize milestone parent 1 for essence: %w", err)
-	}
-	if _, err := buf.Write(m.Parent2[:]); err != nil {
-		return nil, fmt.Errorf("unable to serialize milestone parent 2 for essence: %w", err)
-	}
-	if _, err := buf.Write(m.InclusionMerkleProof[:]); err != nil {
-		return nil, fmt.Errorf("unable to serialize milestone inclusion merkle proof for essence: %w", err)
-	}
 	if len(m.PublicKeys) < MinPublicKeysInAMilestone {
 		return nil, fmt.Errorf("unable to serialize milestone as essence: %w", ErrMilestoneTooFewPublicKeys)
-	}
-	if err := buf.WriteByte(byte(len(m.PublicKeys))); err != nil {
-		return nil, fmt.Errorf("unable to serialize milestone public keys count for essence: %w", err)
-=======
-	if len(m.PublicKeys) < MinPublicKeysInAMilestone {
-		return nil, fmt.Errorf("unable to serialize milestone as essence: %w", ErrMilestoneTooFewPublicKeys)
->>>>>>> 105710c8
-	}
-	for i, pubKey := range m.PublicKeys {
-		if _, err := buf.Write(pubKey[:]); err != nil {
-			return nil, fmt.Errorf("unable to serialize milestone public key #%d for essence: %w", i, err)
-		}
-	}
-	return buf.Bytes(), nil
-}
-
-<<<<<<< HEAD
-=======
+
+	}
+
 	return NewSerializer().
 		WriteNum(m.Index, func(err error) error {
 			return fmt.Errorf("unable to serialize milestone as essence: %w", err)
@@ -173,7 +141,6 @@
 		Serialize()
 }
 
->>>>>>> 105710c8
 // VerifySignatures verifies that min. minSigThreshold signatures occur in the Milestone and that all
 // signatures within it are valid with respect to the given applicable public key set.
 // The public key set must only contain keys applicable for the given Milestone index.
@@ -266,52 +233,36 @@
 		}
 	}
 
-<<<<<<< HEAD
-	bytesReadTotal := TypeDenotationByteSize
-	data = data[TypeDenotationByteSize:]
-
-	// read index
-	m.Index = binary.LittleEndian.Uint32(data)
-	data = data[UInt32ByteSize:]
-	bytesReadTotal += UInt32ByteSize
-
-	m.Timestamp = binary.LittleEndian.Uint64(data)
-	data = data[UInt64ByteSize:]
-	// read timestamp
-	bytesReadTotal += UInt64ByteSize
-
-	// read parents
-	copy(m.Parent1[:], data[:MessageIDLength])
-	data = data[MessageIDLength:]
-	copy(m.Parent2[:], data[:MessageIDLength])
-	data = data[MessageIDLength:]
-	bytesReadTotal += 2 * MessageIDLength
-
-	// read inclusion set merkle proof
-	copy(m.InclusionMerkleProof[:], data[:MilestoneInclusionMerkleProofLength])
-	data = data[MilestoneInclusionMerkleProofLength:]
-	bytesReadTotal += MilestoneInclusionMerkleProofLength
-
-	// read pub keys count
-	pubKeysCount := data[0]
-	data = data[OneByte:]
-	bytesReadTotal += OneByte
-
-	if pubKeysCount == 0 {
-		return 0, fmt.Errorf("unable to deserialize milestone payload: %w", ErrMilestoneTooFewPublicKeys)
-	}
-
-	// deserialize public keys
-	pubKeys := make([]MilestonePublicKey, pubKeysCount)
-	for i := 0; i < int(pubKeysCount); i++ {
-		if len(data) < MilestonePublicKeyLength {
-			return 0, fmt.Errorf("unable to deserialize public key in milestone payload: %w", ErrDeserializationNotEnoughData)
-		}
-		copy(pubKeys[i][:], data[:MilestonePublicKeyLength])
-		data = data[MilestonePublicKeyLength:]
-	}
-	bytesReadTotal += int(pubKeysCount) * MilestonePublicKeyLength
-	m.PublicKeys = pubKeys
+	bytesRead, err := NewDeserializer(data).
+		Skip(TypeDenotationByteSize, func(err error) error {
+			return fmt.Errorf("unable to skip milestone payload ID during deserialization: %w", err)
+		}).
+		ReadNum(&m.Index, func(err error) error {
+			return fmt.Errorf("unable to deserialize milestone index: %w", err)
+		}).
+		ReadNum(&m.Timestamp, func(err error) error {
+			return fmt.Errorf("unable to deserialize milestone timestamp: %w", err)
+		}).
+		ReadArrayOf32Bytes(&m.Parent1, func(err error) error {
+			return fmt.Errorf("unable to deserialize milestone parent 1: %w", err)
+		}).
+		ReadArrayOf32Bytes(&m.Parent2, func(err error) error {
+			return fmt.Errorf("unable to deserialize milestone parent 2: %w", err)
+		}).
+		ReadArrayOf64Bytes(&m.InclusionMerkleProof, func(err error) error {
+			return fmt.Errorf("unable to deserialize milestone inclusion merkle proof: %w", err)
+		}).
+		ReadSliceOfArraysOf32Bytes(&m.PublicKeys, SeriSliceLengthAsByte, func(err error) error {
+			return fmt.Errorf("unable to deserialize milestone public keys: %w", err)
+		}).
+		ReadSliceOfArraysOf64Bytes(&m.Signatures, SeriSliceLengthAsByte, func(err error) error {
+			return fmt.Errorf("unable to deserialize milestone public keys: %w", err)
+		}).
+		Done()
+
+	if err != nil {
+		return bytesRead, err
+	}
 
 	if deSeriMode.HasMode(DeSeriModePerformValidation) {
 		pubKeyLexicalOrderValidator := milestonePublicKeyArrayRules.LexicalOrderValidator()
@@ -322,75 +273,7 @@
 		}
 	}
 
-	if len(data) == 0 {
-		return 0, fmt.Errorf("unable to deserialize signature count in milestone payload: %w", ErrDeserializationNotEnoughData)
-	}
-
-	// read signature count
-	sigCount := data[0]
-	data = data[OneByte:]
-	bytesReadTotal += OneByte
-
-	if sigCount == 0 {
-		return 0, fmt.Errorf("unable to deserialize milestone payload: %w", ErrMilestoneTooFewSignatures)
-	}
-
-	// deserialize signatures
-	sigs := make([]MilestoneSignature, sigCount)
-	for i := 0; i < int(sigCount); i++ {
-		if len(data) < MilestoneSignatureLength {
-			return 0, fmt.Errorf("unable to deserialize signature in milestone payload: %w", ErrDeserializationNotEnoughData)
-		}
-		copy(sigs[i][:], data[:MilestoneSignatureLength])
-		data = data[MilestoneSignatureLength:]
-	}
-	bytesReadTotal += int(sigCount) * MilestoneSignatureLength
-	m.Signatures = sigs
-
-	return bytesReadTotal, nil
-=======
-	bytesRead, err := NewDeserializer(data).
-		Skip(TypeDenotationByteSize, func(err error) error {
-			return fmt.Errorf("unable to skip milestone payload ID during deserialization: %w", err)
-		}).
-		ReadNum(&m.Index, func(err error) error {
-			return fmt.Errorf("unable to deserialize milestone index: %w", err)
-		}).
-		ReadNum(&m.Timestamp, func(err error) error {
-			return fmt.Errorf("unable to deserialize milestone timestamp: %w", err)
-		}).
-		ReadArrayOf32Bytes(&m.Parent1, func(err error) error {
-			return fmt.Errorf("unable to deserialize milestone parent 1: %w", err)
-		}).
-		ReadArrayOf32Bytes(&m.Parent2, func(err error) error {
-			return fmt.Errorf("unable to deserialize milestone parent 2: %w", err)
-		}).
-		ReadArrayOf64Bytes(&m.InclusionMerkleProof, func(err error) error {
-			return fmt.Errorf("unable to deserialize milestone inclusion merkle proof: %w", err)
-		}).
-		ReadSliceOfArraysOf32Bytes(&m.PublicKeys, SeriSliceLengthAsByte, func(err error) error {
-			return fmt.Errorf("unable to deserialize milestone public keys: %w", err)
-		}).
-		ReadSliceOfArraysOf64Bytes(&m.Signatures, SeriSliceLengthAsByte, func(err error) error {
-			return fmt.Errorf("unable to deserialize milestone public keys: %w", err)
-		}).
-		Done()
-
-	if err != nil {
-		return bytesRead, err
-	}
-
-	if deSeriMode.HasMode(DeSeriModePerformValidation) {
-		pubKeyLexicalOrderValidator := milestonePublicKeyArrayRules.LexicalOrderValidator()
-		for i := range m.PublicKeys {
-			if err := pubKeyLexicalOrderValidator(i, m.PublicKeys[i][:]); err != nil {
-				return 0, err
-			}
-		}
-	}
-
 	return bytesRead, nil
->>>>>>> 105710c8
 }
 
 func (m *Milestone) Serialize(deSeriMode DeSerializationMode) ([]byte, error) {
@@ -401,61 +284,6 @@
 				return nil, err
 			}
 		}
-<<<<<<< HEAD
-	}
-
-	var b bytes.Buffer
-	if err := binary.Write(&b, binary.LittleEndian, MilestonePayloadTypeID); err != nil {
-		return nil, fmt.Errorf("unable to serialize milestone payload ID: %w", err)
-	}
-
-	if err := binary.Write(&b, binary.LittleEndian, m.Index); err != nil {
-		return nil, fmt.Errorf("unable to serialize milestone index: %w", err)
-	}
-
-	if err := binary.Write(&b, binary.LittleEndian, m.Timestamp); err != nil {
-		return nil, fmt.Errorf("unable to serialize milestone timestamp: %w", err)
-	}
-
-	if _, err := b.Write(m.Parent1[:]); err != nil {
-		return nil, fmt.Errorf("unable to serialize milestone parent 1: %w", err)
-	}
-
-	if _, err := b.Write(m.Parent2[:]); err != nil {
-		return nil, fmt.Errorf("unable to serialize milestone parent 2: %w", err)
-	}
-
-	if _, err := b.Write(m.InclusionMerkleProof[:]); err != nil {
-		return nil, fmt.Errorf("unable to serialize milestone inclusion merkle proof: %w", err)
-	}
-
-	switch {
-	case len(m.PublicKeys) > MaxPublicKeysInAMilestone:
-		return nil, fmt.Errorf("unable to serialize milestone: %w", ErrMilestoneTooManyPublicKeys)
-	case len(m.PublicKeys) < MinPublicKeysInAMilestone:
-		return nil, fmt.Errorf("unable to serialize milestone: %w", ErrMilestoneTooFewPublicKeys)
-	case len(m.Signatures) > MaxSignaturesInAMilestone:
-		return nil, fmt.Errorf("unable to serialize milestone: %w", ErrMilestoneTooManySignatures)
-	case len(m.Signatures) < MinSignaturesInAMilestone:
-		return nil, fmt.Errorf("unable to serialize milestone: %w", ErrMilestoneTooFewSignatures)
-	}
-
-	if err := b.WriteByte(byte(len(m.PublicKeys))); err != nil {
-		return nil, fmt.Errorf("unable to serialize milestone public key count: %w", err)
-	}
-	for i, pubKey := range m.PublicKeys {
-		if _, err := b.Write(pubKey[:]); err != nil {
-			return nil, fmt.Errorf("unable to serialize milestone public key at pos %d: %w", i, err)
-		}
-	}
-
-	if err := b.WriteByte(byte(len(m.Signatures))); err != nil {
-		return nil, fmt.Errorf("unable to serialize milestone signatures count: %w", err)
-	}
-	for i, sig := range m.Signatures {
-		if _, err := b.Write(sig[:]); err != nil {
-			return nil, fmt.Errorf("unable to serialize milestone signature at pos %d: %w", i, err)
-=======
 
 		switch {
 		case len(m.PublicKeys) > MaxPublicKeysInAMilestone:
@@ -466,7 +294,6 @@
 			return nil, fmt.Errorf("unable to serialize milestone: %w", ErrMilestoneTooManySignatures)
 		case len(m.Signatures) < MinSignaturesInAMilestone:
 			return nil, fmt.Errorf("unable to serialize milestone: %w", ErrMilestoneTooFewSignatures)
->>>>>>> 105710c8
 		}
 	}
 
