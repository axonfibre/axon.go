package iotago

import (
	"crypto"

	"github.com/iotaledger/hive.go/lo"
	"github.com/iotaledger/iota.go/v4/merklehasher"
)

type Roots struct {
<<<<<<< HEAD
	TangleRoot        Identifier `serix:"0"`
	StateMutationRoot Identifier `serix:"1"`
	StateRoot         Identifier `serix:"2"`
	AccountRoot       Identifier `serix:"4"`
	AttestationsRoot  Identifier `serix:"5"`
	CommitteeRoot     Identifier `serix:"6"`
	RewardsRoot       Identifier `serix:"7"`
}

func NewRoots(tangleRoot, stateMutationRoot, attestationsRoot, stateRoot, accountRoot, committeeRoot, rewardsRoot Identifier) *Roots {
	return &Roots{
		TangleRoot:        tangleRoot,
		StateMutationRoot: stateMutationRoot,
		StateRoot:         stateRoot,
		AccountRoot:       accountRoot,
		AttestationsRoot:  attestationsRoot,
		CommitteeRoot:     committeeRoot,
		RewardsRoot:       rewardsRoot,
=======
	TangleRoot             Identifier `serix:"0"`
	StateMutationRoot      Identifier `serix:"1"`
	StateRoot              Identifier `serix:"2"`
	AccountRoot            Identifier `serix:"4"`
	AttestationsRoot       Identifier `serix:"5"`
	ProtocolParametersHash Identifier `serix:"6"`
}

func NewRoots(tangleRoot, stateMutationRoot, attestationsRoot, stateRoot, accountRoot, ProtocolParametersHash Identifier) *Roots {
	return &Roots{
		TangleRoot:             tangleRoot,
		StateMutationRoot:      stateMutationRoot,
		StateRoot:              stateRoot,
		AccountRoot:            accountRoot,
		AttestationsRoot:       attestationsRoot,
		ProtocolParametersHash: ProtocolParametersHash,
>>>>>>> ab2eb924
	}
}

func (r *Roots) values() []Identifier {
	return []Identifier{
		r.TangleRoot,
		r.StateMutationRoot,
		r.StateRoot,
		r.AccountRoot,
		r.AttestationsRoot,
<<<<<<< HEAD
		r.CommitteeRoot,
		r.RewardsRoot,
=======
		r.ProtocolParametersHash,
>>>>>>> ab2eb924
	}
}

func (r *Roots) ID() (id Identifier) {
	// We can ignore the error because Identifier.Bytes() will never return an error
	return Identifier(
		lo.PanicOnErr(
			merklehasher.NewHasher[Identifier](crypto.BLAKE2b_256).HashValues(r.values()),
		),
	)
}

func (r *Roots) AttestationsProof() *merklehasher.Proof[Identifier] {
	// We can ignore the error because Identifier.Bytes() will never return an error
	return lo.PanicOnErr(merklehasher.NewHasher[Identifier](crypto.BLAKE2b_256).ComputeProofForIndex(r.values(), 4))

}

func VerifyProof(proof *merklehasher.Proof[Identifier], proofedRoot Identifier, treeRoot Identifier) bool {
	// We can ignore the error because Identifier.Bytes() will never return an error
	if !lo.PanicOnErr(proof.ContainsValue(proofedRoot)) {
		return false
	}

	return treeRoot == Identifier(proof.Hash(merklehasher.NewHasher[Identifier](crypto.BLAKE2b_256)))
}<|MERGE_RESOLUTION|>--- conflicted
+++ resolved
@@ -8,43 +8,26 @@
 )
 
 type Roots struct {
-<<<<<<< HEAD
-	TangleRoot        Identifier `serix:"0"`
-	StateMutationRoot Identifier `serix:"1"`
-	StateRoot         Identifier `serix:"2"`
-	AccountRoot       Identifier `serix:"4"`
-	AttestationsRoot  Identifier `serix:"5"`
-	CommitteeRoot     Identifier `serix:"6"`
-	RewardsRoot       Identifier `serix:"7"`
-}
-
-func NewRoots(tangleRoot, stateMutationRoot, attestationsRoot, stateRoot, accountRoot, committeeRoot, rewardsRoot Identifier) *Roots {
-	return &Roots{
-		TangleRoot:        tangleRoot,
-		StateMutationRoot: stateMutationRoot,
-		StateRoot:         stateRoot,
-		AccountRoot:       accountRoot,
-		AttestationsRoot:  attestationsRoot,
-		CommitteeRoot:     committeeRoot,
-		RewardsRoot:       rewardsRoot,
-=======
 	TangleRoot             Identifier `serix:"0"`
 	StateMutationRoot      Identifier `serix:"1"`
 	StateRoot              Identifier `serix:"2"`
 	AccountRoot            Identifier `serix:"4"`
 	AttestationsRoot       Identifier `serix:"5"`
-	ProtocolParametersHash Identifier `serix:"6"`
+	CommitteeRoot          Identifier `serix:"6"`
+	RewardsRoot            Identifier `serix:"7"`
+	ProtocolParametersHash Identifier `serix:"8"`
 }
 
-func NewRoots(tangleRoot, stateMutationRoot, attestationsRoot, stateRoot, accountRoot, ProtocolParametersHash Identifier) *Roots {
+func NewRoots(tangleRoot, stateMutationRoot, attestationsRoot, stateRoot, accountRoot, committeeRoot, rewardsRoot, protocolParametersHash Identifier) *Roots {
 	return &Roots{
 		TangleRoot:             tangleRoot,
 		StateMutationRoot:      stateMutationRoot,
 		StateRoot:              stateRoot,
 		AccountRoot:            accountRoot,
 		AttestationsRoot:       attestationsRoot,
-		ProtocolParametersHash: ProtocolParametersHash,
->>>>>>> ab2eb924
+		CommitteeRoot:          committeeRoot,
+		RewardsRoot:            rewardsRoot,
+		ProtocolParametersHash: protocolParametersHash,
 	}
 }
 
@@ -55,12 +38,9 @@
 		r.StateRoot,
 		r.AccountRoot,
 		r.AttestationsRoot,
-<<<<<<< HEAD
 		r.CommitteeRoot,
 		r.RewardsRoot,
-=======
 		r.ProtocolParametersHash,
->>>>>>> ab2eb924
 	}
 }
 
@@ -76,7 +56,6 @@
 func (r *Roots) AttestationsProof() *merklehasher.Proof[Identifier] {
 	// We can ignore the error because Identifier.Bytes() will never return an error
 	return lo.PanicOnErr(merklehasher.NewHasher[Identifier](crypto.BLAKE2b_256).ComputeProofForIndex(r.values(), 4))
-
 }
 
 func VerifyProof(proof *merklehasher.Proof[Identifier], proofedRoot Identifier, treeRoot Identifier) bool {
