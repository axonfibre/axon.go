--- conflicted
+++ resolved
@@ -4,37 +4,19 @@
 	"encoding/binary"
 	"fmt"
 
-<<<<<<< HEAD
-	"github.com/pkg/errors"
-
+	"github.com/iotaledger/hive.go/ierrors"
 	"github.com/iotaledger/hive.go/lo"
 	"github.com/iotaledger/hive.go/serializer/v2"
 )
 
 const SlotIndexLength = serializer.UInt64ByteSize
-=======
-	"github.com/iotaledger/hive.go/ierrors"
-	"github.com/iotaledger/hive.go/serializer/v2"
-)
-
-var (
-	// ErrWrongSlotIndex gets returned when a wrong slot index was passed.
-	ErrWrongSlotIndex = ierrors.New("wrong slot index")
-)
->>>>>>> aa6f640c
 
 // SlotIndex is the ID of a slot.
 type SlotIndex uint64
 
-<<<<<<< HEAD
 func SlotIndexFromBytes(b []byte) (SlotIndex, int, error) {
 	if len(b) <= SlotIndexLength {
-		return 0, 0, errors.New("invalid slot index size")
-=======
-func SlotIndexFromBytes(b []byte) (SlotIndex, error) {
-	if len(b) != serializer.UInt64ByteSize {
-		return 0, ierrors.New("invalid slot index size")
->>>>>>> aa6f640c
+		return 0, 0, ierrors.New("invalid slot index size")
 	}
 
 	return SlotIndex(binary.LittleEndian.Uint64(b)), SlotIndexLength, nil
