package iotago

import (
	"bytes"
	"sort"

	"github.com/iotaledger/hive.go/serializer/v2"
)

// BlockIssuerKeyType defines the type of block issuer key.
type BlockIssuerKeyType byte

const (
	// BlockIssuerKeyEd25519PublicKey denotes a Ed25519PublicKeyBlockIssuerKey.
	BlockIssuerKeyEd25519PublicKey BlockIssuerKeyType = iota
	// BlockIssuerKeyEd25519Address denotes a Ed25519AddressBlockIssuerKey.
	BlockIssuerKeyEd25519Address
)

// BlockIssuerKeys are the keys allowed to issue blocks from an account with a BlockIssuerFeature.
type BlockIssuerKeys []BlockIssuerKey

func (keys BlockIssuerKeys) Sort() {
	sort.Slice(keys, func(i, j int) bool {
		return bytes.Compare(keys[i].BlockIssuerKeyBytes(), keys[j].BlockIssuerKeyBytes()) < 0
	})
}

// Size returns the size of the block issuer key when serialized.
func (keys BlockIssuerKeys) Size() int {
	// keys length prefix + size of each key
	size := serializer.OneByte
	for _, key := range keys {
		size += key.Size()
	}

	return size
}

func (keys BlockIssuerKeys) VBytes(rentStruct *RentStructure, _ VBytesFunc) VBytes {
	// VBFactorIssuerKeys: keys length prefix + each key's vbytes
	vbytes := rentStruct.VBFactorBlockIssuerKey.Multiply(VBytes(serializer.OneByte))
	for _, key := range keys {
		vbytes += key.VBytes(rentStruct, nil)
	}

<<<<<<< HEAD
	return rentStruct.VBFactorBlockIssuerKey().Multiply(vbytes)
=======
	return vbytes
>>>>>>> 4e6ced91
}

// BlockIssuerKey is a key that is allowed to issue blocks from an account with a BlockIssuerFeature.
type BlockIssuerKey interface {
	Sizer
	NonEphemeralObject

	// BlockIssuerKeyBytes returns a byte slice consisting of the type prefix and the unique identifier of the key.
	BlockIssuerKeyBytes() []byte
	// Type returns the BlockIssuerKeyType.
	Type() BlockIssuerKeyType
}<|MERGE_RESOLUTION|>--- conflicted
+++ resolved
@@ -44,11 +44,7 @@
 		vbytes += key.VBytes(rentStruct, nil)
 	}
 
-<<<<<<< HEAD
-	return rentStruct.VBFactorBlockIssuerKey().Multiply(vbytes)
-=======
 	return vbytes
->>>>>>> 4e6ced91
 }
 
 // BlockIssuerKey is a key that is allowed to issue blocks from an account with a BlockIssuerFeature.
