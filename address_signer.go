--- conflicted
+++ resolved
@@ -85,25 +85,6 @@
 		copy(ed25519Sig.PublicKey[:], prvKey.Public().(ed25519.PublicKey))
 
 		return ed25519Sig, nil
-<<<<<<< HEAD
-	case *ImplicitAccountCreationAddress:
-		maybePrvKey, ok := s.addrKeys[addr.String()]
-		if !ok {
-			return nil, ierrors.Errorf("can't sign message for ImplicitAccountCreation address: %w", ErrAddressKeysNotMapped)
-		}
-
-		prvKey, ok := maybePrvKey.(ed25519.PrivateKey)
-		if !ok {
-			return nil, ierrors.Wrapf(ErrAddressKeysWrongType, "ImplicitAccountCreation address needs to have a %T private key mapped but got %T", ed25519.PrivateKey{}, maybePrvKey)
-		}
-
-		ed25519Sig := &Ed25519Signature{}
-		copy(ed25519Sig.Signature[:], ed25519.Sign(prvKey, msg))
-		//nolint:forcetypeassert // we can safely assume that this is an ed25519.PublicKey
-		copy(ed25519Sig.PublicKey[:], prvKey.Public().(ed25519.PublicKey))
-
-		return ed25519Sig, nil
-=======
 	}
 
 	switch address := addr.(type) {
@@ -118,7 +99,6 @@
 			return nil, ierrors.Wrapf(ErrUnknownAddrType, "unknown underlying address type %T in restricted address", addr)
 		}
 
->>>>>>> 86cc3521
 	default:
 		return nil, ierrors.Wrapf(ErrUnknownAddrType, "type %T", addr)
 	}
