package iotago

import (
	"fmt"
	"sort"

	"github.com/iotaledger/hive.go/ierrors"
	"github.com/iotaledger/hive.go/serializer/v2"
)

var (
	// ErrNonUniqueUnlockConditions gets returned when multiple UnlockCondition(s) with the same UnlockConditionType exist within sets.
	ErrNonUniqueUnlockConditions = ierrors.New("non unique unlock conditions within outputs")
	// ErrTimelockNotExpired gets returned when timelocks in a UnlockConditionSet are not expired.
	ErrTimelockNotExpired = ierrors.New("timelock not expired")
	// ErrExpirationConditionZero gets returned when an ExpirationUnlockCondition has set the slot index to zero.
	ErrExpirationConditionZero = ierrors.New("expiration condition is zero")
	// ErrTimelockConditionZero gets returned when a TimelockUnlockCondition has set the slot index to zero.
<<<<<<< HEAD
	ErrTimelockConditionZero = errors.New("timelock condition is zero")
	// ErrTimelockConditionCommitmentInputRequired gets returned when a TX containing a TimelockUnlockCondition
	// does not have a commitment input.
	ErrTimelockConditionCommitmentInputRequired = errors.New("transaction's containing a timelock condition require a commitment input")
	// ErrExpirationConditionCommitmentInputRequired gets returned when a TX containing an ExpirationUnlockCondition
	// does not have a commitment input.
	ErrExpirationConditionCommitmentInputRequired = errors.New("transaction's containing an expiration condition require a commitment input")
=======
	ErrTimelockConditionZero = ierrors.New("timelock condition is zero")
>>>>>>> 31d7d74c
)

// UnlockConditionType defines the type of UnlockCondition.
type UnlockConditionType byte

const (
	// UnlockConditionAddress denotes an AddressUnlockCondition.
	UnlockConditionAddress UnlockConditionType = iota
	// UnlockConditionStorageDepositReturn denotes a StorageDepositReturnUnlockCondition.
	UnlockConditionStorageDepositReturn
	// UnlockConditionTimelock denotes a TimelockUnlockCondition.
	UnlockConditionTimelock
	// UnlockConditionExpiration denotes an ExpirationUnlockCondition.
	UnlockConditionExpiration
	// UnlockConditionStateControllerAddress denotes a StateControllerAddressUnlockCondition.
	UnlockConditionStateControllerAddress
	// UnlockConditionGovernorAddress denotes a GovernorAddressUnlockCondition.
	UnlockConditionGovernorAddress
	// UnlockConditionImmutableAccount denotes an ImmutableAccountUnlockCondition.
	UnlockConditionImmutableAccount
)

func (unlockCondType UnlockConditionType) String() string {
	if int(unlockCondType) >= len(unlockCondNames) {
		return fmt.Sprintf("unknown unlock condition type: %d", unlockCondType)
	}
	return unlockCondNames[unlockCondType]
}

var (
	unlockCondNames = [UnlockConditionImmutableAccount + 1]string{
		"AddressUnlockCondition",
		"StorageDepositReturnUnlockCondition",
		"TimelockUnlockCondition",
		"ExpirationUnlockCondition",
		"StateControllerAddressUnlockCondition",
		"GovernorAddressUnlockCondition",
		"ImmutableAccountUnlockCondition",
	}
)

// UnlockCondition is an abstract building block defining the unlock conditions of an Output.
type UnlockCondition interface {
	Sizer
	NonEphemeralObject

	// Type returns the type of the UnlockCondition.
	Type() UnlockConditionType

	// Equal tells whether this UnlockCondition is equal to other.
	Equal(other UnlockCondition) bool

	// Clone clones the UnlockCondition.
	Clone() UnlockCondition
}

// UnlockConditions is a slice of UnlockCondition(s).
type UnlockConditions[T UnlockCondition] []T

func (f UnlockConditions[T]) VBytes(rentStruct *RentStructure, _ VBytesFunc) VBytes {
	var sumCost VBytes
	for _, unlockCond := range f {
		sumCost += unlockCond.VBytes(rentStruct, nil)
	}

	// length prefix + sum cost of conditions
	return rentStruct.VBFactorData.Multiply(serializer.OneByte) + sumCost
}

// Clone clones the UnlockConditions.
func (f UnlockConditions[T]) Clone() UnlockConditions[T] {
	cpy := make(UnlockConditions[T], len(f))
	for i, v := range f {
		cpy[i] = v.Clone().(T)
	}
	return cpy
}

func (f UnlockConditions[T]) Size() int {
	sum := serializer.OneByte // 1 byte length prefix
	for _, uc := range f {
		sum += uc.Size()
	}
	return sum
}

// Set converts the slice into an UnlockConditionSet.
// Returns an error if an UnlockConditionType occurs multiple times.
func (f UnlockConditions[T]) Set() (UnlockConditionSet, error) {
	set := make(UnlockConditionSet)
	for _, block := range f {
		if _, has := set[block.Type()]; has {
			return nil, ErrNonUniqueUnlockConditions
		}
		set[block.Type()] = block
	}
	return set, nil
}

// MustSet works like Set but panics if an error occurs.
// This function is therefore only safe to be called when it is given,
// that an UnlockConditions slice does not contain the same UnlockConditionType multiple times.
func (f UnlockConditions[T]) MustSet() UnlockConditionSet {
	set, err := f.Set()
	if err != nil {
		panic(err)
	}
	return set
}

// Upsert adds the given unlock condition or updates the previous one if existing.
func (f *UnlockConditions[T]) Upsert(unlockCondition T) {
	for i, ele := range *f {
		if ele.Type() == unlockCondition.Type() {
			(*f)[i] = unlockCondition
			return
		}
	}
	*f = append(*f, unlockCondition)
}

// Sort sorts the UnlockConditions in place by type.
func (f UnlockConditions[T]) Sort() {
	sort.Slice(f, func(i, j int) bool { return f[i].Type() < f[j].Type() })
}

// UnlockConditionSet is a set of UnlockCondition(s).
type UnlockConditionSet map[UnlockConditionType]UnlockCondition

// HasStorageDepositReturnCondition tells whether this set has a StorageDepositReturnUnlockCondition.
func (f UnlockConditionSet) HasStorageDepositReturnCondition() bool {
	return f.StorageDepositReturn() != nil
}

// HasExpirationCondition tells whether this set has an ExpirationUnlockCondition.
func (f UnlockConditionSet) HasExpirationCondition() bool {
	return f.Expiration() != nil
}

// HasTimelockCondition tells whether this set has a TimelockUnlockCondition.
func (f UnlockConditionSet) HasTimelockCondition() bool {
	return f.Timelock() != nil
}

// HasManalockCondition tells whether the set has both an account address unlock
// and a timelock that is still locked at slotIndex.
func (f UnlockConditionSet) HasManalockCondition(accountID AccountID, slotIndex SlotIndex) bool {
	if !f.HasTimelockUntil(slotIndex) {
		return false
	}
	unlockAddress := f.Address()
	if unlockAddress == nil {
		return false
	}
	if unlockAddress.Address.Type() != AddressAccount {
		return false
	}
	if !unlockAddress.Address.Equal(accountID.ToAddress()) {
		return false
	}
	return true
}

// HasTimelockUntil tells us whether the set has a timelock that is still locked at slotIndex.
func (f UnlockConditionSet) HasTimelockUntil(slotIndex SlotIndex) bool {
	// TODO: Test this.
	timelock := f.Timelock()
	return timelock != nil && slotIndex < timelock.SlotIndex
}

// tells whether the given ident can unlock an output containing this set of UnlockCondition(s)
// when taking into consideration the constraints enforced by them:
//   - If the timelocks are not expired, then nobody can unlock.
//   - If the expiration blocks are expired, then only the return identity can unlock.
//
// returns booleans indicating whether the given ident can unlock and whether the return identity can unlock.
func (f UnlockConditionSet) unlockableBy(ident Address, slotIndex SlotIndex) (givenIdentCanUnlock bool, returnIdentCanUnlock bool) {
	if err := f.TimelocksExpired(slotIndex); err != nil {
		return false, false
	}

	// if the return ident can unlock, then ident must be the return ident
	var returnIdent Address
	if returnIdentCanUnlock, returnIdent = f.ReturnIdentCanUnlock(slotIndex); returnIdentCanUnlock {
		if !ident.Equal(returnIdent) {
			return false, true
		}
		return true, true
	}

	return true, false
}

// ReturnIdentCanUnlock tells whether a sender defined in an expiration unlock condition within this set is the actual
// identity which could unlock an Output containing this UnlockConditionSet given slot index of a commitment input.
func (f UnlockConditionSet) ReturnIdentCanUnlock(slotIndex SlotIndex) (bool, Address) {
	expUnlockCond := f.Expiration()

	if expUnlockCond == nil {
		return false, nil
	}

	if expUnlockCond.SlotIndex <= slotIndex {
		return true, expUnlockCond.ReturnAddress
	}

	return false, nil
}

// TimelocksExpired tells whether UnlockCondition(s) in this set which impose a timelock are expired
// in relation to the given slot index.
func (f UnlockConditionSet) TimelocksExpired(slotIndex SlotIndex) error {
	timelock := f.Timelock()

	if timelock == nil {
		return nil
	}

<<<<<<< HEAD
	if slotIndex < timelock.SlotIndex {
		return fmt.Errorf("%w: slotIndex cond %d vs. tx creation slot %d", ErrTimelockNotExpired, timelock.SlotIndex, slotIndex)
=======
	if txCreationTime < timelock.SlotIndex {
		return ierrors.Wrapf(ErrTimelockNotExpired, "slotIndex cond %d vs. tx creation slot %d", timelock.SlotIndex, txCreationTime)
>>>>>>> 31d7d74c
	}

	return nil
}

// StorageDepositReturn returns the StorageDepositReturnUnlockCondition in the set or nil.
func (f UnlockConditionSet) StorageDepositReturn() *StorageDepositReturnUnlockCondition {
	b, has := f[UnlockConditionStorageDepositReturn]
	if !has {
		return nil
	}
	return b.(*StorageDepositReturnUnlockCondition)
}

// Address returns the AddressUnlockCondition in the set or nil.
func (f UnlockConditionSet) Address() *AddressUnlockCondition {
	b, has := f[UnlockConditionAddress]
	if !has {
		return nil
	}
	return b.(*AddressUnlockCondition)
}

// ImmutableAccount returns the ImmutableAccountUnlockCondition in the set or nil.
func (f UnlockConditionSet) ImmutableAccount() *ImmutableAccountUnlockCondition {
	b, has := f[UnlockConditionImmutableAccount]
	if !has {
		return nil
	}
	return b.(*ImmutableAccountUnlockCondition)
}

// GovernorAddress returns the GovernorAddressUnlockCondition in the set or nil.
func (f UnlockConditionSet) GovernorAddress() *GovernorAddressUnlockCondition {
	b, has := f[UnlockConditionGovernorAddress]
	if !has {
		return nil
	}
	return b.(*GovernorAddressUnlockCondition)
}

// StateControllerAddress returns the StateControllerAddressUnlockCondition in the set or nil.
func (f UnlockConditionSet) StateControllerAddress() *StateControllerAddressUnlockCondition {
	b, has := f[UnlockConditionStateControllerAddress]
	if !has {
		return nil
	}
	return b.(*StateControllerAddressUnlockCondition)
}

// Timelock returns the TimelockUnlockCondition in the set or nil.
func (f UnlockConditionSet) Timelock() *TimelockUnlockCondition {
	b, has := f[UnlockConditionTimelock]
	if !has {
		return nil
	}
	return b.(*TimelockUnlockCondition)
}

// Expiration returns the ExpirationUnlockCondition in the set or nil.
func (f UnlockConditionSet) Expiration() *ExpirationUnlockCondition {
	b, has := f[UnlockConditionExpiration]
	if !has {
		return nil
	}
	return b.(*ExpirationUnlockCondition)
}<|MERGE_RESOLUTION|>--- conflicted
+++ resolved
@@ -16,17 +16,13 @@
 	// ErrExpirationConditionZero gets returned when an ExpirationUnlockCondition has set the slot index to zero.
 	ErrExpirationConditionZero = ierrors.New("expiration condition is zero")
 	// ErrTimelockConditionZero gets returned when a TimelockUnlockCondition has set the slot index to zero.
-<<<<<<< HEAD
-	ErrTimelockConditionZero = errors.New("timelock condition is zero")
+	ErrTimelockConditionZero = ierrors.New("timelock condition is zero")
 	// ErrTimelockConditionCommitmentInputRequired gets returned when a TX containing a TimelockUnlockCondition
 	// does not have a commitment input.
-	ErrTimelockConditionCommitmentInputRequired = errors.New("transaction's containing a timelock condition require a commitment input")
+	ErrTimelockConditionCommitmentInputRequired = ierrors.New("transaction's containing a timelock condition require a commitment input")
 	// ErrExpirationConditionCommitmentInputRequired gets returned when a TX containing an ExpirationUnlockCondition
 	// does not have a commitment input.
-	ErrExpirationConditionCommitmentInputRequired = errors.New("transaction's containing an expiration condition require a commitment input")
-=======
-	ErrTimelockConditionZero = ierrors.New("timelock condition is zero")
->>>>>>> 31d7d74c
+	ErrExpirationConditionCommitmentInputRequired = ierrors.New("transaction's containing an expiration condition require a commitment input")
 )
 
 // UnlockConditionType defines the type of UnlockCondition.
@@ -245,13 +241,8 @@
 		return nil
 	}
 
-<<<<<<< HEAD
 	if slotIndex < timelock.SlotIndex {
-		return fmt.Errorf("%w: slotIndex cond %d vs. tx creation slot %d", ErrTimelockNotExpired, timelock.SlotIndex, slotIndex)
-=======
-	if txCreationTime < timelock.SlotIndex {
-		return ierrors.Wrapf(ErrTimelockNotExpired, "slotIndex cond %d vs. tx creation slot %d", timelock.SlotIndex, txCreationTime)
->>>>>>> 31d7d74c
+		return ierrors.Wrapf(ErrTimelockNotExpired, "slotIndex cond %d vs. tx creation slot %d", timelock.SlotIndex, slotIndex)
 	}
 
 	return nil
