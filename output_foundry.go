--- conflicted
+++ resolved
@@ -113,14 +113,8 @@
 	return f.UnlockConditionSet().ImmutableAccount().Address
 }
 
-<<<<<<< HEAD
 func (f *FoundryOutput) UnlockableBy(ident Address, pastBoundedSlotIndex SlotIndex, futureBoundedSlotIndex SlotIndex) bool {
 	ok, _ := outputUnlockableBy(f, nil, ident, pastBoundedSlotIndex, futureBoundedSlotIndex)
-=======
-func (f *FoundryOutput) UnlockableBy(ident Address, txCreationTime SlotIndex) bool {
-	ok, _ := outputUnlockable(f, nil, ident, txCreationTime)
-
->>>>>>> f7471b67
 	return ok
 }
 
