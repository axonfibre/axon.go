package stardust

import (
	"bytes"
	"fmt"

	"github.com/iotaledger/hive.go/ierrors"
	iotago "github.com/iotaledger/iota.go/v4"
	"github.com/iotaledger/iota.go/v4/vm"
)

// NewVirtualMachine returns an VirtualMachine adhering to the Stardust protocol.
func NewVirtualMachine() vm.VirtualMachine {
	return &virtualMachine{
		execList: []vm.ExecFunc{
			vm.ExecFuncTimelocks(),
			vm.ExecFuncInputUnlocks(),
			vm.ExecFuncSenderUnlocked(),
			vm.ExecFuncBalancedDeposit(),
			vm.ExecFuncBalancedNativeTokens(),
			vm.ExecFuncChainTransitions(),
			vm.ExecFuncBalancedMana(),
		},
	}
}

type virtualMachine struct {
	execList []vm.ExecFunc
}

func (stardustVM *virtualMachine) Execute(t *iotago.Transaction, vmParams *vm.Params, inputs vm.ResolvedInputs, overrideFuncs ...vm.ExecFunc) error {
	if vmParams.API == nil {
		return ierrors.New("no API provided")
	}

	var err error
	vmParams.WorkingSet, err = vm.NewVMParamsWorkingSet(vmParams.API, t, inputs)
	if err != nil {
		return err
	}

	if len(overrideFuncs) > 0 {
		return vm.RunVMFuncs(stardustVM, vmParams, overrideFuncs...)
	}

	return vm.RunVMFuncs(stardustVM, vmParams, stardustVM.execList...)
}

func (stardustVM *virtualMachine) ChainSTVF(transType iotago.ChainTransitionType, input *vm.ChainOutputWithCreationTime, next iotago.ChainOutput, vmParams *vm.Params) error {
	transitionState := next
	if transType != iotago.ChainTransitionTypeGenesis {
		transitionState = input.Output
	}

	var ok bool
	switch transitionState.(type) {
	case *iotago.AccountOutput:
		var nextAccount *iotago.AccountOutput
		if next != nil {
			if nextAccount, ok = next.(*iotago.AccountOutput); !ok {
				return ierrors.New("can only state transition to another account output")
			}
		}

		return accountSTVF(input, transType, nextAccount, vmParams)
	case *iotago.FoundryOutput:
		var nextFoundry *iotago.FoundryOutput
		if next != nil {
			if nextFoundry, ok = next.(*iotago.FoundryOutput); !ok {
				return ierrors.New("can only state transition to another foundry output")
			}
		}

		return foundrySTVF(input, transType, nextFoundry, vmParams)
	case *iotago.NFTOutput:
		var nextNFT *iotago.NFTOutput
		if next != nil {
			if nextNFT, ok = next.(*iotago.NFTOutput); !ok {
				return ierrors.New("can only state transition to another NFT output")
			}
		}

		return nftSTVF(input, transType, nextNFT, vmParams)
	case *iotago.DelegationOutput:
		var nextDelegationOutput *iotago.DelegationOutput
		if next != nil {
			if nextDelegationOutput, ok = next.(*iotago.DelegationOutput); !ok {
				return ierrors.New("can only state transition to another Delegation output")
			}
		}

		return delegationSTVF(input, transType, nextDelegationOutput, vmParams)
	default:
		panic(fmt.Sprintf("invalid output type %v passed to Stardust virtual machine", input.Output))
	}
}

// For output AccountOutput(s) with non-zeroed AccountID, there must be a corresponding input AccountOutput where either its
// AccountID is zeroed and StateIndex and FoundryCounter are zero or an input AccountOutput with the same AccountID.
//
// On account state transitions: The StateIndex must be incremented by 1 and Only Amount, NativeTokens, StateIndex, StateMetadata and FoundryCounter can be mutated.
//
// On account governance transition: Only StateController (must be mutated), GovernanceController and the MetadataBlock can be mutated.
func accountSTVF(input *vm.ChainOutputWithCreationTime, transType iotago.ChainTransitionType, next *iotago.AccountOutput, vmParams *vm.Params) error {
	switch transType {
	case iotago.ChainTransitionTypeGenesis:
		if err := accountGenesisValid(next, vmParams); err != nil {
			return ierrors.Wrapf(err, " account %s", next.AccountID)
		}
	case iotago.ChainTransitionTypeStateChange:
		if err := accountStateChangeValid(input, vmParams, next); err != nil {
			a := input.Output.(*iotago.AccountOutput)

			return ierrors.Wrapf(err, "account %s", a.AccountID)
		}
	case iotago.ChainTransitionTypeDestroy:
		if err := accountDestructionValid(input, vmParams); err != nil {
			a := input.Output.(*iotago.AccountOutput)

			return ierrors.Wrapf(err, "account %s", a.AccountID)
		}
	default:
		panic("unknown chain transition type in AccountOutput")
	}

	return nil
}

func accountGenesisValid(current *iotago.AccountOutput, vmParams *vm.Params) error {
	if !current.AccountID.Empty() {
		return ierrors.Wrap(iotago.ErrInvalidAccountStateTransition, "AccountOutput's ID is not zeroed even though it is new")
	}

	if nextBIFeat := current.FeatureSet().BlockIssuer(); nextBIFeat != nil {
		if vmParams.WorkingSet.Commitment == nil {
<<<<<<< HEAD
			return fmt.Errorf("%w: block issuer feature validation requires a commitment input", iotago.ErrInvalidBlockIssuerTransition)
=======
			return ierrors.Wrap(iotago.ErrInvalidBlockIssuerTransition, "no commitment provided")
>>>>>>> 31d7d74c
		}

		if nextBIFeat.ExpirySlot != 0 && nextBIFeat.ExpirySlot < vmParams.WorkingSet.Commitment.Index+vmParams.API.ProtocolParameters().EvictionAge() {
			return ierrors.Wrap(iotago.ErrInvalidBlockIssuerTransition, "block issuer feature expiry set too soon")
		}
	}

	if stakingFeat := current.FeatureSet().Staking(); stakingFeat != nil {
		if err := accountStakingGenesisValidation(current, stakingFeat, vmParams); err != nil {
<<<<<<< HEAD
			return fmt.Errorf("%w: %w", iotago.ErrInvalidStakingTransition, err)
=======
			// TODO: Change back.
			return ierrors.Wrapf(iotago.ErrAccountMissing, "%w", err)
>>>>>>> 31d7d74c
		}
	}

	return vm.IsIssuerOnOutputUnlocked(current, vmParams.WorkingSet.UnlockedIdents)
}

func accountStateChangeValid(input *vm.ChainOutputWithCreationTime, vmParams *vm.Params, next *iotago.AccountOutput) error {
	current := input.Output.(*iotago.AccountOutput)
	if !current.ImmutableFeatures.Equal(next.ImmutableFeatures) {
		return ierrors.Wrapf(iotago.ErrInvalidAccountStateTransition, "old state %s, next state %s", current.ImmutableFeatures, next.ImmutableFeatures)
	}

	if current.StateIndex == next.StateIndex {
		return accountGovernanceSTVF(current, next)
	}

	return accountStateSTVF(input, next, vmParams)
}

func accountGovernanceSTVF(current *iotago.AccountOutput, next *iotago.AccountOutput) error {
	switch {
	case current.Amount != next.Amount:
		return ierrors.Wrapf(iotago.ErrInvalidAccountGovernanceTransition, "amount changed, in %d / out %d ", current.Amount, next.Amount)
	case !current.NativeTokens.Equal(next.NativeTokens):
		return ierrors.Wrapf(iotago.ErrInvalidAccountGovernanceTransition, "native tokens changed, in %v / out %v", current.NativeTokens, next.NativeTokens)
	case current.StateIndex != next.StateIndex:
		return ierrors.Wrapf(iotago.ErrInvalidAccountGovernanceTransition, "state index changed, in %d / out %d", current.StateIndex, next.StateIndex)
	case !bytes.Equal(current.StateMetadata, next.StateMetadata):
		return ierrors.Wrapf(iotago.ErrInvalidAccountGovernanceTransition, "state metadata changed, in %v / out %v", current.StateMetadata, next.StateMetadata)
	case current.FoundryCounter != next.FoundryCounter:
		return ierrors.Wrapf(iotago.ErrInvalidAccountGovernanceTransition, "foundry counter changed, in %d / out %d", current.FoundryCounter, next.FoundryCounter)
	}
	return nil
}

func accountStateSTVF(input *vm.ChainOutputWithCreationTime, next *iotago.AccountOutput, vmParams *vm.Params) error {
	current := input.Output.(*iotago.AccountOutput)
	switch {
	case !current.StateController().Equal(next.StateController()):
		return ierrors.Wrapf(iotago.ErrInvalidAccountStateTransition, "state controller changed, in %v / out %v", current.StateController(), next.StateController())
	case !current.GovernorAddress().Equal(next.GovernorAddress()):
		return ierrors.Wrapf(iotago.ErrInvalidAccountStateTransition, "governance controller changed, in %v / out %v", current.GovernorAddress(), next.GovernorAddress())
	case current.FoundryCounter > next.FoundryCounter:
		return ierrors.Wrapf(iotago.ErrInvalidAccountStateTransition, "foundry counter of next state is less than previous, in %d / out %d", current.FoundryCounter, next.FoundryCounter)
	case current.StateIndex+1 != next.StateIndex:
		return ierrors.Wrapf(iotago.ErrInvalidAccountStateTransition, "state index %d on the input side but %d on the output side", current.StateIndex, next.StateIndex)
	}

	if err := iotago.FeatureUnchanged(iotago.FeatureMetadata, current.Features.MustSet(), next.Features.MustSet()); err != nil {
		return ierrors.Wrapf(iotago.ErrInvalidAccountStateTransition, "%w", err)
	}

	if err := accountBlockIssuerSTVF(input, next, vmParams); err != nil {
		return err
	}

	if err := accountStakingSTVF(input.ChainID, current, next, vmParams); err != nil {
		return err
	}

	// check that for a foundry counter change, X amount of foundries were actually created
	if current.FoundryCounter == next.FoundryCounter {
		return nil
	}

	var seenNewFoundriesOfAccount uint32
	for _, output := range vmParams.WorkingSet.Tx.Essence.Outputs {
		foundryOutput, is := output.(*iotago.FoundryOutput)
		if !is {
			continue
		}

		if _, notNew := vmParams.WorkingSet.InChains[foundryOutput.MustID()]; notNew {
			continue
		}

		foundryAccountID := foundryOutput.Ident().(*iotago.AccountAddress).Chain()
		if !foundryAccountID.Matches(next.AccountID) {
			continue
		}
		seenNewFoundriesOfAccount++
	}

	expectedNewFoundriesCount := next.FoundryCounter - current.FoundryCounter
	if expectedNewFoundriesCount != seenNewFoundriesOfAccount {
		return ierrors.Wrapf(iotago.ErrInvalidAccountStateTransition, "%d new foundries were created but the account output's foundry counter changed by %d", seenNewFoundriesOfAccount, expectedNewFoundriesCount)
	}

	return nil
}

// If an account output has a block issuer feature, the following conditions for its transition must be checked.
// The block issuer credit must be non-negative.
// The expiry time of the block issuer feature, if creating new account or expired already, must be set at least MaxCommittableSlotAge greater than the TX slot index.
// Check that at least one Block Issuer Key is present.
func accountBlockIssuerSTVF(input *vm.ChainOutputWithCreationTime, next *iotago.AccountOutput, vmParams *vm.Params) error {
	current := input.Output.(*iotago.AccountOutput)
	currentBIFeat := current.FeatureSet().BlockIssuer()
	nextBIFeat := next.FeatureSet().BlockIssuer()
	// if the account has no block issuer feature.
	if currentBIFeat == nil && nextBIFeat == nil {
		return nil
	}
	// else if the account has negative bic, this is invalid.
	// new block issuers may not have a bic registered yet.
	if bic, exists := vmParams.WorkingSet.BIC[current.AccountID]; exists {
		if bic < 0 {
			return ierrors.Wrap(iotago.ErrInvalidBlockIssuerTransition, "negative block issuer credit")
		}
	} else {
		return ierrors.Wrap(iotago.ErrInvalidBlockIssuerTransition, "no BIC provided for block issuer")
	}

	if vmParams.WorkingSet.Commitment == nil {
<<<<<<< HEAD
		return fmt.Errorf("%w: block issuer feature validation requires a commitment input", iotago.ErrInvalidBlockIssuerTransition)
=======
		return ierrors.Wrap(iotago.ErrInvalidBlockIssuerTransition, "no commitment provided")
>>>>>>> 31d7d74c
	}

	txSlotIndex := vmParams.WorkingSet.Commitment.Index
	if currentBIFeat.ExpirySlot >= txSlotIndex {
		// if the block issuer feature has not expired, it can not be removed.
		if nextBIFeat == nil {
			return ierrors.Wrap(iotago.ErrInvalidBlockIssuerTransition, "cannot remove block issuer feature until it expires")
		}
		if nextBIFeat.ExpirySlot != 0 && nextBIFeat.ExpirySlot != currentBIFeat.ExpirySlot && nextBIFeat.ExpirySlot < txSlotIndex+vmParams.API.ProtocolParameters().EvictionAge() {
			return ierrors.Wrap(iotago.ErrInvalidBlockIssuerTransition, "block issuer feature expiry set too soon")
		}

	} else if nextBIFeat != nil {
		// if the block issuer feature has expired, it must either be removed or expiry extended.
		if nextBIFeat.ExpirySlot != 0 && nextBIFeat.ExpirySlot < txSlotIndex+vmParams.API.ProtocolParameters().EvictionAge() {
			return ierrors.Wrap(iotago.ErrInvalidBlockIssuerTransition, "block issuer feature expiry set too soon")
		}
	}

	// the Mana on the account on the input side must not be moved to any other outputs or accounts.
	manaDecayProvider := vmParams.API.ProtocolParameters().ManaDecayProvider()
	manaIn, err := vm.TotalManaIn(
		manaDecayProvider,
		vmParams.WorkingSet.Tx.Essence.CreationTime,
		vmParams.WorkingSet.UTXOInputsWithCreationTime,
	)
	if err != nil {
		return err
	}

	manaOut := vm.TotalManaOut(
		vmParams.WorkingSet.Tx.Essence.Outputs,
		vmParams.WorkingSet.Tx.Essence.Allotments,
	)

	manaStoredAccount, err := manaDecayProvider.StoredManaWithDecay(current.Mana, input.CreationTime, vmParams.WorkingSet.Tx.Essence.CreationTime) // AccountInStored
	if err != nil {
		return ierrors.Wrapf(err, "account %s stored mana calculation failed", current.AccountID)
	}
	manaIn -= manaStoredAccount

	manaPotentialAccount, err := manaDecayProvider.PotentialManaWithDecay(current.Amount, input.CreationTime, vmParams.WorkingSet.Tx.Essence.CreationTime) // AccountInPotential
	if err != nil {
		return ierrors.Wrapf(err, "account %s potential mana calculation failed", current.AccountID)
	}
	manaIn -= manaPotentialAccount

	manaOut -= next.Mana                                                        // AccountOutStored
	manaOut -= vmParams.WorkingSet.Tx.Essence.Allotments.Get(current.AccountID) // AccountOutAllotted

	// subtract AccountOutLocked - we only consider basic and NFT outputs because only these output types can include a timelock and address unlock condition.
	for _, output := range vmParams.WorkingSet.OutputsByType[iotago.OutputBasic] {
		basicOutput, is := output.(*iotago.BasicOutput)
		if !is {
			continue
		}
		if basicOutput.UnlockConditionSet().HasManalockCondition(current.AccountID, txSlotIndex+vmParams.API.ProtocolParameters().EvictionAge()) {
			manaOut -= basicOutput.StoredMana()
		}
	}
	for _, output := range vmParams.WorkingSet.OutputsByType[iotago.OutputNFT] {
		nftOutput, is := output.(*iotago.NFTOutput)
		if !is {
			continue
		}
		if nftOutput.UnlockConditionSet().HasManalockCondition(current.AccountID, txSlotIndex+vmParams.API.ProtocolParameters().EvictionAge()) {
			manaOut -= nftOutput.StoredMana()
		}
	}

	if manaIn > manaOut {
		return ierrors.Wrap(iotago.ErrInvalidBlockIssuerTransition, "cannot move Mana off an account")
	}

	return nil
}

func accountStakingSTVF(chainID iotago.ChainID, current *iotago.AccountOutput, next *iotago.AccountOutput, vmParams *vm.Params) error {
	currentStakingFeat := current.FeatureSet().Staking()
	nextStakingFeat := next.FeatureSet().Staking()

	if nextStakingFeat != nil && next.FeatureSet().BlockIssuer() == nil {
		return ierrors.Wrapf(iotago.ErrInvalidStakingTransition, "%w", iotago.ErrInvalidStakingBlockIssuerRequired)
	}

	_, isClaiming := vmParams.WorkingSet.Rewards[chainID]

	if currentStakingFeat != nil {
<<<<<<< HEAD
		if vmParams.WorkingSet.Commitment == nil {
			return fmt.Errorf("%w: %w", iotago.ErrInvalidStakingTransition, iotago.ErrInvalidStakingCommitmentInput)
		}

		timeProvider := vmParams.External.ProtocolParameters.TimeProvider()
		creationEpoch := timeProvider.EpochFromSlot(vmParams.WorkingSet.Commitment.Index)
=======
		timeProvider := vmParams.API.TimeProvider()
		// TODO: Use commitment input.
		creationEpoch := timeProvider.EpochFromSlot(vmParams.WorkingSet.Tx.Essence.CreationTime)
>>>>>>> 31d7d74c

		if creationEpoch < currentStakingFeat.EndEpoch {
			return accountStakingNonExpiredValidation(
				currentStakingFeat, nextStakingFeat, creationEpoch,
				vmParams.API.ProtocolParameters().StakingUnbondingPeriod(), isClaiming,
			)
		} else {
			return accountStakingExpiredValidation(
				next, currentStakingFeat, nextStakingFeat, vmParams, isClaiming,
			)
		}
	}

	return nil
}

// Validates the rules for a newly added Staking Feature in an account,
// or one which was effectively removed and added within the same transaction.
// This is allowed as long as the epoch range of the old and new feature are disjoint.
func accountStakingGenesisValidation(acc *iotago.AccountOutput, stakingFeat *iotago.StakingFeature, vmParams *vm.Params) error {
	if acc.Amount < stakingFeat.StakedAmount {
		return iotago.ErrInvalidStakingAmountMismatch
	}

	timeProvider := vmParams.API.TimeProvider()
	creationEpoch := timeProvider.EpochFromSlot(vmParams.WorkingSet.Tx.Essence.CreationTime)

	if stakingFeat.StartEpoch != creationEpoch {
		return iotago.ErrInvalidStakingStartEpoch
	}

	unbondingEpoch := creationEpoch + vmParams.API.ProtocolParameters().StakingUnbondingPeriod()
	if stakingFeat.EndEpoch < unbondingEpoch {
		return ierrors.Wrapf(iotago.ErrInvalidStakingEndEpochTooEarly, "(i.e. end epoch %d should be >= %d)", stakingFeat.EndEpoch, unbondingEpoch)
	}

	if acc.FeatureSet().BlockIssuer() == nil {
		return iotago.ErrInvalidStakingBlockIssuerRequired
	}

	return nil
}

// Validates a staking feature's transition if the feature is not expired,
// i.e. the current epoch is before the end epoch.
func accountStakingNonExpiredValidation(
	currentStakingFeat *iotago.StakingFeature,
	nextStakingFeat *iotago.StakingFeature,
	creationEpoch iotago.EpochIndex,
	stakingUnbondingPeriod iotago.EpochIndex,
	isClaiming bool,
) error {
	if nextStakingFeat == nil {
		return ierrors.Wrapf(iotago.ErrInvalidStakingTransition, "%w", iotago.ErrInvalidStakingBondedRemoval)
	}

	if isClaiming {
		return ierrors.Wrapf(iotago.ErrInvalidStakingTransition, "%w", iotago.ErrInvalidStakingRewardClaim)
	}

	if currentStakingFeat.StakedAmount != nextStakingFeat.StakedAmount ||
		currentStakingFeat.FixedCost != nextStakingFeat.FixedCost ||
		currentStakingFeat.StartEpoch != nextStakingFeat.StartEpoch {
		return ierrors.Wrapf(iotago.ErrInvalidStakingTransition, "%w", iotago.ErrInvalidStakingBondedModified)
	}

	unbondingEpoch := creationEpoch + stakingUnbondingPeriod
	if currentStakingFeat.EndEpoch != nextStakingFeat.EndEpoch &&
		nextStakingFeat.EndEpoch < unbondingEpoch {
		return ierrors.Wrapf(iotago.ErrInvalidStakingTransition, "%w (i.e. end epoch %d should be >= %d) or the end epoch must match on input and output side", iotago.ErrInvalidStakingEndEpochTooEarly, nextStakingFeat.EndEpoch, unbondingEpoch)
	}

	return nil
}

// Validates a staking feature's transition if the feature is expired,
// i.e. the current epoch is equal or after the end epoch.
func accountStakingExpiredValidation(
	current *iotago.AccountOutput,
	currentStakingFeat *iotago.StakingFeature,
	nextStakingFeat *iotago.StakingFeature,
	vmParams *vm.Params,
	isClaiming bool,
) error {
	// Mana Claiming by either removing the Feature or changing the feature's epoch range.
	if nextStakingFeat == nil {
		if !isClaiming {
			return ierrors.Wrapf(iotago.ErrInvalidStakingTransition, "%w", iotago.ErrInvalidStakingRewardInputRequired)
		}
	} else {
		if isClaiming {
			// When claiming with a feature on the output side, it must be transitioned as if it was newly added,
			// so that the new epoch range is different.
			if err := accountStakingGenesisValidation(current, nextStakingFeat, vmParams); err != nil {
				return ierrors.Wrapf(iotago.ErrInvalidStakingTransition, "%w: rewards claiming without removing the feature requires updating the feature", err)
			}
		} else {
			// If not claiming, the feature must be unchanged.
			if !currentStakingFeat.Equal(nextStakingFeat) {
				return ierrors.Wrapf(iotago.ErrInvalidStakingTransition, "%w", iotago.ErrInvalidStakingRewardInputRequired)
			}
		}
	}

	return nil
}

func accountDestructionValid(input *vm.ChainOutputWithCreationTime, vmParams *vm.Params) error {
	outputToDestroy := input.Output.(*iotago.AccountOutput)

	BIFeat := outputToDestroy.FeatureSet().BlockIssuer()
	if BIFeat != nil {
		if vmParams.WorkingSet.Commitment == nil {
			return fmt.Errorf("%w: block issuer feature validation requires a commitment input", iotago.ErrInvalidBlockIssuerTransition)
		}

		if BIFeat.ExpirySlot == 0 || BIFeat.ExpirySlot >= vmParams.WorkingSet.Commitment.Index {
			// TODO: better error
			return ierrors.Wrap(iotago.ErrInvalidBlockIssuerTransition, "cannot destroy output until the block issuer feature expires")
		}
		if bic, exists := vmParams.WorkingSet.BIC[outputToDestroy.AccountID]; exists {
			if bic < 0 {
				return ierrors.Wrap(iotago.ErrInvalidBlockIssuerTransition, "negative block issuer credit")
			}
		} else {
			// TODO: better error
			return ierrors.Wrap(iotago.ErrInvalidBlockIssuerTransition, "no BIC provided for block issuer")
		}
	}

	stakingFeat := outputToDestroy.FeatureSet().Staking()
	if stakingFeat != nil {
		// This case should never occur as the staking feature requires the presence of a block issuer feature,
		// which also requires a commitment input.
		if vmParams.WorkingSet.Commitment == nil {
			return fmt.Errorf("%w: %w", iotago.ErrInvalidStakingTransition, iotago.ErrInvalidStakingCommitmentInput)
		}

		_, isClaiming := vmParams.WorkingSet.Rewards[input.ChainID]
<<<<<<< HEAD
		timeProvider := vmParams.External.ProtocolParameters.TimeProvider()
		creationEpoch := timeProvider.EpochFromSlot(vmParams.WorkingSet.Commitment.Index)
=======
		timeProvider := vmParams.API.TimeProvider()
		creationEpoch := timeProvider.EpochFromSlot(vmParams.WorkingSet.Tx.Essence.CreationTime)
>>>>>>> 31d7d74c

		if creationEpoch < stakingFeat.EndEpoch {
			return ierrors.Wrapf(iotago.ErrInvalidAccountStateTransition, "%w: cannot destroy account until the staking feature is unbonded", iotago.ErrInvalidStakingBondedRemoval)
		}

		if !isClaiming {
			return ierrors.Wrapf(iotago.ErrInvalidAccountStateTransition, "%w: cannot destroy account with a staking feature without reward input", iotago.ErrInvalidStakingRewardInputRequired)
		}
	}

	return nil
}

func nftSTVF(input *vm.ChainOutputWithCreationTime, transType iotago.ChainTransitionType, next *iotago.NFTOutput, vmParams *vm.Params) error {
	switch transType {
	case iotago.ChainTransitionTypeGenesis:
		if err := nftGenesisValid(next, vmParams); err != nil {
			return &iotago.ChainTransitionError{Inner: err, Msg: fmt.Sprintf("NFT %s", next.NFTID)}
		}
	case iotago.ChainTransitionTypeStateChange:
		current := input.Output.(*iotago.NFTOutput)
		if err := nftStateChangeValid(current, next); err != nil {
			return &iotago.ChainTransitionError{Inner: err, Msg: fmt.Sprintf("NFT %s", current.NFTID)}
		}
	case iotago.ChainTransitionTypeDestroy:
		return nil
	default:
		panic("unknown chain transition type in NFTOutput")
	}

	return nil
}

func nftGenesisValid(current *iotago.NFTOutput, vmParams *vm.Params) error {
	if !current.NFTID.Empty() {
		return ierrors.New("NFTOutput's ID is not zeroed even though it is new")
	}

	return vm.IsIssuerOnOutputUnlocked(current, vmParams.WorkingSet.UnlockedIdents)
}

func nftStateChangeValid(current *iotago.NFTOutput, next *iotago.NFTOutput) error {
	if !current.ImmutableFeatures.Equal(next.ImmutableFeatures) {
		return ierrors.Errorf("old state %s, next state %s", current.ImmutableFeatures, next.ImmutableFeatures)
	}

	return nil
}

func foundrySTVF(input *vm.ChainOutputWithCreationTime, transType iotago.ChainTransitionType, next *iotago.FoundryOutput, vmParams *vm.Params) error {
	inSums := vmParams.WorkingSet.InNativeTokens
	outSums := vmParams.WorkingSet.OutNativeTokens

	switch transType {
	case iotago.ChainTransitionTypeGenesis:
		if err := foundryGenesisValid(next, vmParams, next.MustID(), outSums); err != nil {
			return ierrors.Wrapf(err, "foundry %s, token %s", next.MustID(), next.MustNativeTokenID())
		}
	case iotago.ChainTransitionTypeStateChange:
		current := input.Output.(*iotago.FoundryOutput)
		if err := foundryStateChangeValid(current, next, inSums, outSums); err != nil {
			return ierrors.Wrapf(err, "foundry %s, token %s", current.MustID(), current.MustNativeTokenID())
		}
	case iotago.ChainTransitionTypeDestroy:
		current := input.Output.(*iotago.FoundryOutput)
		if err := foundryDestructionValid(current, inSums, outSums); err != nil {
			return ierrors.Wrapf(err, "foundry %s, token %s", current.MustID(), current.MustNativeTokenID())
		}
	default:
		panic("unknown chain transition type in FoundryOutput")
	}

	return nil
}

func foundryGenesisValid(current *iotago.FoundryOutput, vmParams *vm.Params, thisFoundryID iotago.FoundryID, outSums iotago.NativeTokenSum) error {
	nativeTokenID := current.MustNativeTokenID()
	if err := current.TokenScheme.StateTransition(iotago.ChainTransitionTypeGenesis, nil, nil, outSums.ValueOrBigInt0(nativeTokenID)); err != nil {
		return err
	}

	// grab foundry counter from transitioning AccountOutput
	accountID := current.Ident().(*iotago.AccountAddress).AccountID()
	inAccount, ok := vmParams.WorkingSet.InChains[accountID]
	if !ok {
		return ierrors.Wrapf(iotago.ErrInvalidFoundryStateTransition, "missing input transitioning account output %s for new foundry output %s", accountID, thisFoundryID)
	}

	outAccount, ok := vmParams.WorkingSet.OutChains[accountID]
	if !ok {
		return ierrors.Wrapf(iotago.ErrInvalidFoundryStateTransition, "missing output transitioning account output %s for new foundry output %s", accountID, thisFoundryID)
	}

	if err := foundrySerialNumberValid(current, vmParams, inAccount.Output.(*iotago.AccountOutput), outAccount.(*iotago.AccountOutput), thisFoundryID); err != nil {
		return err
	}

	return nil
}

func foundrySerialNumberValid(current *iotago.FoundryOutput, vmParams *vm.Params, inAccount *iotago.AccountOutput, outAccount *iotago.AccountOutput, thisFoundryID iotago.FoundryID) error {
	// this new foundry's serial number must be between the given foundry counter interval
	startSerial := inAccount.FoundryCounter
	endIncSerial := outAccount.FoundryCounter
	if startSerial >= current.SerialNumber || current.SerialNumber > endIncSerial {
		return ierrors.Wrapf(iotago.ErrInvalidFoundryStateTransition, "new foundry output %s's serial number is not between the foundry counter interval of [%d,%d)", thisFoundryID, startSerial, endIncSerial)
	}

	// OPTIMIZE: this loop happens on every STVF of every new foundry output
	// check order of serial number
	for outputIndex, output := range vmParams.WorkingSet.Tx.Essence.Outputs {
		otherFoundryOutput, is := output.(*iotago.FoundryOutput)
		if !is {
			continue
		}

		if !otherFoundryOutput.Ident().Equal(current.Ident()) {
			continue
		}

		otherFoundryID, err := otherFoundryOutput.ID()
		if err != nil {
			return err
		}

		if _, isNotNew := vmParams.WorkingSet.InChains[otherFoundryID]; isNotNew {
			continue
		}

		// only check up to own foundry whether it is ordered
		if otherFoundryID == thisFoundryID {
			break
		}

		if otherFoundryOutput.SerialNumber >= current.SerialNumber {
			return ierrors.Wrapf(iotago.ErrInvalidFoundryStateTransition, "new foundry output %s at index %d has bigger equal serial number than this foundry %s", otherFoundryID, outputIndex, thisFoundryID)
		}
	}

	return nil
}

func foundryStateChangeValid(current *iotago.FoundryOutput, next *iotago.FoundryOutput, inSums iotago.NativeTokenSum, outSums iotago.NativeTokenSum) error {
	if !current.ImmutableFeatures.Equal(next.ImmutableFeatures) {
		return ierrors.Wrapf(iotago.ErrInvalidFoundryStateTransition, "old state %s, next state %s", current.ImmutableFeatures, next.ImmutableFeatures)
	}

	// the check for the serial number and token scheme not being mutated is implicit
	// as a change would cause the foundry ID to be different, which would result in
	// no matching foundry to be found to validate the state transition against
	switch {
	case current.MustID() != next.MustID():
		// impossible invariant as the STVF should be called via the matching next foundry output
		panic(fmt.Sprintf("foundry IDs mismatch in state transition validation function: have %v got %v", current.MustID(), next.MustID()))
	}

	nativeTokenID := current.MustNativeTokenID()

	return current.TokenScheme.StateTransition(iotago.ChainTransitionTypeStateChange, next.TokenScheme, inSums.ValueOrBigInt0(nativeTokenID), outSums.ValueOrBigInt0(nativeTokenID))
}

func foundryDestructionValid(current *iotago.FoundryOutput, inSums iotago.NativeTokenSum, outSums iotago.NativeTokenSum) error {
	nativeTokenID := current.MustNativeTokenID()

	return current.TokenScheme.StateTransition(iotago.ChainTransitionTypeDestroy, nil, inSums.ValueOrBigInt0(nativeTokenID), outSums.ValueOrBigInt0(nativeTokenID))
}

func delegationSTVF(input *vm.ChainOutputWithCreationTime, transType iotago.ChainTransitionType, next *iotago.DelegationOutput, vmParams *vm.Params) error {
	switch transType {
	case iotago.ChainTransitionTypeGenesis:
		if err := delegationGenesisValid(next, vmParams); err != nil {
			return &iotago.ChainTransitionError{Inner: err, Msg: fmt.Sprintf("Delegation %s", next.DelegationID)}
		}
	case iotago.ChainTransitionTypeStateChange:
		_, isClaiming := vmParams.WorkingSet.Rewards[input.ChainID]
		if isClaiming {
			return ierrors.Wrapf(iotago.ErrInvalidDelegationTransition, "%w: cannot claim rewards during delegation output transition", iotago.ErrInvalidDelegationRewardsClaiming)
		}
		current := input.Output.(*iotago.DelegationOutput)
		if err := delegationStateChangeValid(current, next, vmParams); err != nil {
			return &iotago.ChainTransitionError{Inner: err, Msg: fmt.Sprintf("Delegation %s", current.DelegationID)}
		}
	case iotago.ChainTransitionTypeDestroy:
		_, isClaiming := vmParams.WorkingSet.Rewards[input.ChainID]
		if !isClaiming {
			return ierrors.Wrapf(iotago.ErrInvalidDelegationTransition, "%w: cannot destroy delegation output without a rewards input", iotago.ErrInvalidDelegationRewardsClaiming)
		}
		return nil
	default:
		panic("unknown chain transition type in DelegationOutput")
	}

	return nil
}

func delegationGenesisValid(current *iotago.DelegationOutput, vmParams *vm.Params) error {
	if !current.DelegationID.Empty() {
		return ierrors.Wrapf(iotago.ErrInvalidDelegationNonZeroedID, "%w", iotago.ErrInvalidDelegationTransition)
	}

	timeProvider := vmParams.API.TimeProvider()
	creationSlot := vmParams.WorkingSet.Tx.Essence.CreationTime
	creationEpoch := timeProvider.EpochFromSlot(creationSlot)
	votingPowerSlot := votingPowerCalculationSlot(creationSlot, timeProvider)

	var expectedStartEpoch iotago.EpochIndex
	if creationSlot <= votingPowerSlot {
		expectedStartEpoch = creationEpoch + 1
	} else {
		expectedStartEpoch = creationEpoch + 2
	}

	if current.StartEpoch != expectedStartEpoch {
		return ierrors.Wrapf(iotago.ErrInvalidDelegationTransition, "%w (is %d, expected %d)", iotago.ErrInvalidDelegationStartEpoch, current.StartEpoch, expectedStartEpoch)
	}

	if current.DelegatedAmount != current.Amount {
		return ierrors.Wrapf(iotago.ErrInvalidDelegationTransition, "%w", iotago.ErrInvalidDelegationAmount)
	}

	if current.EndEpoch != 0 {
		return ierrors.Wrapf(iotago.ErrInvalidDelegationTransition, "%w", iotago.ErrInvalidDelegationNonZeroEndEpoch)
	}

	return vm.IsIssuerOnOutputUnlocked(current, vmParams.WorkingSet.UnlockedIdents)
}

func delegationStateChangeValid(current *iotago.DelegationOutput, next *iotago.DelegationOutput, vmParams *vm.Params) error {
	// State transitioning a Delegation Output is always a transition to the delayed claiming state.
	// Since they can only be transitioned once, the input will always need to have a zeroed ID.
	if !current.DelegationID.Empty() {
		return ierrors.Wrapf(iotago.ErrInvalidDelegationTransition, "%w: delegation output can only be transitioned if it has a zeroed ID", iotago.ErrInvalidDelegationNonZeroedID)
	}

	if !current.ImmutableFeatures.Equal(next.ImmutableFeatures) {
		return ierrors.Wrapf(iotago.ErrInvalidDelegationTransition, "immutable features mismatch: old state %s, next state %s", current.ImmutableFeatures, next.ImmutableFeatures)
	}

	if current.DelegatedAmount != next.DelegatedAmount ||
		current.ValidatorID != next.ValidatorID ||
		current.StartEpoch != next.StartEpoch {
		return ierrors.Wrapf(iotago.ErrInvalidDelegationTransition, "%w", iotago.ErrInvalidDelegationModified)
	}

	timeProvider := vmParams.API.TimeProvider()
	creationSlot := vmParams.WorkingSet.Tx.Essence.CreationTime
	creationEpoch := timeProvider.EpochFromSlot(creationSlot)
	votingPowerSlot := votingPowerCalculationSlot(creationSlot, timeProvider)

	var expectedEndEpoch iotago.EpochIndex
	if creationSlot <= votingPowerSlot {
		expectedEndEpoch = creationEpoch
	} else {
		expectedEndEpoch = creationEpoch + 1
	}

	if current.EndEpoch != expectedEndEpoch {
		return ierrors.Wrapf(iotago.ErrInvalidDelegationTransition, "%w (is %d, expected %d)", iotago.ErrInvalidDelegationEndEpoch, current.EndEpoch, expectedEndEpoch)
	}

	return nil
}

// votingPowerCalculationSlot returns the slot at the end of which the voting power for the next epoch is calculated.
func votingPowerCalculationSlot(currentSlotIndex iotago.SlotIndex, timeProvider *iotago.TimeProvider) iotago.SlotIndex {
	// currentEpoch := timeProvider.EpochFromSlot(currentSlotIndex)
	// startSlotNextEpoch := timeProvider.EpochStart(currentEpoch)
	// votingPowerCalcSlotNextEpoch := startSlotNextEpoch - iotago.SlotIndex(vmParams.External.ProtocolParameters.MaxCommitableAge)
	// TODO: Finalize when committee selection is finalized.
	return currentSlotIndex
}<|MERGE_RESOLUTION|>--- conflicted
+++ resolved
@@ -133,11 +133,7 @@
 
 	if nextBIFeat := current.FeatureSet().BlockIssuer(); nextBIFeat != nil {
 		if vmParams.WorkingSet.Commitment == nil {
-<<<<<<< HEAD
-			return fmt.Errorf("%w: block issuer feature validation requires a commitment input", iotago.ErrInvalidBlockIssuerTransition)
-=======
-			return ierrors.Wrap(iotago.ErrInvalidBlockIssuerTransition, "no commitment provided")
->>>>>>> 31d7d74c
+			return ierrors.Wrap(iotago.ErrInvalidBlockIssuerTransition, "block issuer feature validation requires a commitment input")
 		}
 
 		if nextBIFeat.ExpirySlot != 0 && nextBIFeat.ExpirySlot < vmParams.WorkingSet.Commitment.Index+vmParams.API.ProtocolParameters().EvictionAge() {
@@ -147,12 +143,7 @@
 
 	if stakingFeat := current.FeatureSet().Staking(); stakingFeat != nil {
 		if err := accountStakingGenesisValidation(current, stakingFeat, vmParams); err != nil {
-<<<<<<< HEAD
-			return fmt.Errorf("%w: %w", iotago.ErrInvalidStakingTransition, err)
-=======
-			// TODO: Change back.
-			return ierrors.Wrapf(iotago.ErrAccountMissing, "%w", err)
->>>>>>> 31d7d74c
+			return ierrors.Wrapf(iotago.ErrInvalidStakingTransition, "%w", err)
 		}
 	}
 
@@ -267,11 +258,7 @@
 	}
 
 	if vmParams.WorkingSet.Commitment == nil {
-<<<<<<< HEAD
-		return fmt.Errorf("%w: block issuer feature validation requires a commitment input", iotago.ErrInvalidBlockIssuerTransition)
-=======
-		return ierrors.Wrap(iotago.ErrInvalidBlockIssuerTransition, "no commitment provided")
->>>>>>> 31d7d74c
+		return ierrors.Wrap(iotago.ErrInvalidBlockIssuerTransition, "block issuer feature validation requires a commitment input")
 	}
 
 	txSlotIndex := vmParams.WorkingSet.Commitment.Index
@@ -360,18 +347,12 @@
 	_, isClaiming := vmParams.WorkingSet.Rewards[chainID]
 
 	if currentStakingFeat != nil {
-<<<<<<< HEAD
 		if vmParams.WorkingSet.Commitment == nil {
-			return fmt.Errorf("%w: %w", iotago.ErrInvalidStakingTransition, iotago.ErrInvalidStakingCommitmentInput)
-		}
-
-		timeProvider := vmParams.External.ProtocolParameters.TimeProvider()
+			return ierrors.Wrapf(iotago.ErrInvalidStakingTransition, "%w", iotago.ErrInvalidStakingCommitmentInput)
+		}
+
+		timeProvider := vmParams.API.TimeProvider()
 		creationEpoch := timeProvider.EpochFromSlot(vmParams.WorkingSet.Commitment.Index)
-=======
-		timeProvider := vmParams.API.TimeProvider()
-		// TODO: Use commitment input.
-		creationEpoch := timeProvider.EpochFromSlot(vmParams.WorkingSet.Tx.Essence.CreationTime)
->>>>>>> 31d7d74c
 
 		if creationEpoch < currentStakingFeat.EndEpoch {
 			return accountStakingNonExpiredValidation(
@@ -511,13 +492,8 @@
 		}
 
 		_, isClaiming := vmParams.WorkingSet.Rewards[input.ChainID]
-<<<<<<< HEAD
-		timeProvider := vmParams.External.ProtocolParameters.TimeProvider()
+		timeProvider := vmParams.API.TimeProvider()
 		creationEpoch := timeProvider.EpochFromSlot(vmParams.WorkingSet.Commitment.Index)
-=======
-		timeProvider := vmParams.API.TimeProvider()
-		creationEpoch := timeProvider.EpochFromSlot(vmParams.WorkingSet.Tx.Essence.CreationTime)
->>>>>>> 31d7d74c
 
 		if creationEpoch < stakingFeat.EndEpoch {
 			return ierrors.Wrapf(iotago.ErrInvalidAccountStateTransition, "%w: cannot destroy account until the staking feature is unbonded", iotago.ErrInvalidStakingBondedRemoval)
