--- conflicted
+++ resolved
@@ -783,22 +783,9 @@
 	return nil
 }
 
-<<<<<<< HEAD
 // votingPowerSlot returns the slot at the end of which the voting power
 // for the epoch with index epochIndex is calculated.
 func votingPowerSlot(epochIndex iotago.EpochIndex, vmParams *vm.Params) iotago.SlotIndex {
-	timeProvider := vmParams.API.TimeProvider()
-	startSlotNextEpoch := timeProvider.EpochStart(epochIndex + 1)
 	// TODO: Activity Window Duration missing.
-	votingPowerCalcSlotNextEpoch := startSlotNextEpoch - vmParams.API.ProtocolParameters().EpochNearingThreshold() - 1
-	return votingPowerCalcSlotNextEpoch
-=======
-// votingPowerCalculationSlot returns the slot at the end of which the voting power for the next epoch is calculated.
-func votingPowerCalculationSlot(currentSlotIndex iotago.SlotIndex, _ *iotago.TimeProvider) iotago.SlotIndex {
-	// currentEpoch := timeProvider.EpochFromSlot(currentSlotIndex)
-	// startSlotNextEpoch := timeProvider.EpochStart(currentEpoch)
-	// votingPowerCalcSlotNextEpoch := startSlotNextEpoch - iotago.SlotIndex(vmParams.External.ProtocolParameters.MaxCommitableAge)
-	// TODO: Finalize when committee selection is finalized.
-	return currentSlotIndex
->>>>>>> f7471b67
+	return vmParams.API.TimeProvider().EpochEnd(epochIndex) - vmParams.API.ProtocolParameters().EpochNearingThreshold()
 }