package iotago

import (
	"bytes"

	"golang.org/x/exp/slices"

	"github.com/iotaledger/hive.go/crypto/ed25519"
	"github.com/iotaledger/hive.go/serializer/v2"
)

const (
	// MinBlockIssuerKeysCount is the minimum amount of block issuer keys allowed for a BlockIssuerFeature.
	MinBlockIssuerKeysCount = 1
	// MaxBlockIssuerKeysCount is the maximum amount of block issuer keys allowed for a BlockIssuerFeature.
	MaxBlockIssuerKeysCount = 128
)

// BlockIssuerKeys are the keys allowed to issue blocks from an account with a BlockIssuerFeature.
type BlockIssuerKeys []ed25519.PublicKey

func (s BlockIssuerKeys) Sort() {
	slices.SortFunc(s, func(a, b ed25519.PublicKey) bool {
		return bytes.Compare(a[:], b[:]) < 0
	})
}

// BlockIssuerFeature is a feature which indicates that this account can issue blocks.
// The feature includes a block issuer address as well as an expiry slot.
type BlockIssuerFeature struct {
	BlockIssuerKeys BlockIssuerKeys `serix:"0,mapKey=blockIssuerKeys,lengthPrefixType=uint8"`
	ExpirySlot      SlotIndex       `serix:"1,mapKey=expirySlot"`
}

func (s *BlockIssuerFeature) Clone() Feature {
	return &BlockIssuerFeature{BlockIssuerKeys: s.BlockIssuerKeys, ExpirySlot: s.ExpirySlot}
}

func (s *BlockIssuerFeature) VBytes(rentStruct *RentStructure, _ VBytesFunc) VBytes {
	// TODO: add factor for block issuer keys (higher than regular keys factor).
	// VBFactorData: type prefix + expiry slot + keys length
	// VBFactorKey: numKeys * pubKeyLength
	return rentStruct.VBFactorData.Multiply(serializer.SmallTypeDenotationByteSize+serializer.UInt64ByteSize+serializer.OneByte) +
		rentStruct.VBFactorKey.Multiply(VBytes(len(s.BlockIssuerKeys))*(ed25519.PublicKeySize))
}

func (s *BlockIssuerFeature) WorkScore(workScoreStructure *WorkScoreStructure) (WorkScore, error) {
	workScoreBytes, err := workScoreStructure.DataByte.Multiply(s.Size())
	if err != nil {
		return 0, err
	}

	// block issuer feature requires invocation of account and mana managers, so requires extra work.
	return workScoreBytes.Add(workScoreStructure.BlockIssuer)
}

func (s *BlockIssuerFeature) Equal(other Feature) bool {
	otherFeat, is := other.(*BlockIssuerFeature)
	if !is {
		return false
	}
	if len(s.BlockIssuerKeys) != len(otherFeat.BlockIssuerKeys) {
		return false
	}
	for i := range s.BlockIssuerKeys {
		if !bytes.Equal(s.BlockIssuerKeys[i][:], otherFeat.BlockIssuerKeys[i][:]) {
			return false
		}
	}

	return s.ExpirySlot == otherFeat.ExpirySlot
}

func (s *BlockIssuerFeature) Type() FeatureType {
	return FeatureBlockIssuer
}

func (s *BlockIssuerFeature) Size() int {
<<<<<<< HEAD
	// type prefix + keys length prefix + numKeys * (key length prefix + key) + uint64 expiry slot
	return util.NumByteLen(byte(FeatureBlockIssuer)) + serializer.OneByte + len(s.BlockIssuerKeys)*(ed25519.PublicKeySize) + serializer.UInt64ByteSize
=======
	// FeatureType + BlockIssuerKeys + ExpirySlot
	return serializer.SmallTypeDenotationByteSize + serializer.OneByte + len(s.BlockIssuerKeys)*ed25519.PublicKeySize + SlotIndexLength
>>>>>>> 40a3c59a
}<|MERGE_RESOLUTION|>--- conflicted
+++ resolved
@@ -76,11 +76,6 @@
 }
 
 func (s *BlockIssuerFeature) Size() int {
-<<<<<<< HEAD
-	// type prefix + keys length prefix + numKeys * (key length prefix + key) + uint64 expiry slot
-	return util.NumByteLen(byte(FeatureBlockIssuer)) + serializer.OneByte + len(s.BlockIssuerKeys)*(ed25519.PublicKeySize) + serializer.UInt64ByteSize
-=======
 	// FeatureType + BlockIssuerKeys + ExpirySlot
 	return serializer.SmallTypeDenotationByteSize + serializer.OneByte + len(s.BlockIssuerKeys)*ed25519.PublicKeySize + SlotIndexLength
->>>>>>> 40a3c59a
 }